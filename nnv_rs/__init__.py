from .nnv_rs import PyConstellation, PyDNN
import numpy as np
import tree
from scipy.stats import norm

SAMPLE_STD_DEVS = 3.5


class DNN:
    def __init__(self, network):
        self.dnn = PyDNN()
        type_ = type(network)
        if 'tensorflow' in str(type_):  # TF2
            import tensorflow as tf
            assert isinstance(network, tf.Module)
            self.build_from_tensorflow_module(network)
        elif type_ == list:  # TF1
            # Assume that inputs are tuples (weights, bias) and that each laye
            assert (type(network[0]) == tuple)
            assert (type(network[0][0]) == np.ndarray)
            self.build_from_tensorflow_params(network)
        else:
            raise NotImplementedError(type_str)

    def input_shape(self):
        return self.dnn.input_shape()

    def deeppoly_bounds(self, lower, upper):
        return self.dnn.deeppoly_output_bounds(lower, upper)

    def build_from_tensorflow_params(self, affine_list):
        nlayers = len(affine_list)
        for i, aff in enumerate(affine_list):
            # Add dense
            self.dnn.add_dense(aff[0].T, aff[1])
            # Add relu
            if i != nlayers - 1:
                self.dnn.add_relu(aff[1].shape[0])

    def build_from_tensorflow_module(self, network):
        import tensorflow as tf
        from tensorflow.keras.layers import InputLayer, Dense, Conv2D, MaxPooling2D, Flatten

        submodules = network.layers
        submodules = tree.flatten(submodules)
        while any([x.submodules for x in submodules]):
            submodules = [
                x.submodules if x.submodules else x for x in submodules
            ]
            submodules = tree.flatten(submodules)
        for layer in submodules:
            # Call the appropriate rust-code defined function
            if isinstance(layer, InputLayer):
                pass  # we don't need to do anything in this case
            elif isinstance(layer, Dense):
                weights = layer.get_weights()
                self.dnn.add_dense(weights[0].T, weights[1])
                if layer.activation == tf.nn.relu:
                    self.dnn.add_relu(len(weights[1]))
            elif isinstance(layer, Conv2D):
                weights = layer.get_weights()
                self.dnn.add_conv(weights[0], weights[1])
            elif isinstance(layer, MaxPooling2D):
                pool_size = layer.pool_size[0]
                assert layer.pool_size[0] == layer.pool_size[1]
                self.dnn.add_maxpool(pool_size)
            elif isinstance(layer, Flatten):
                self.dnn.add_flatten()
            else:
                raise NotImplementedError()

    def __str__(self):
        return str(self.dnn)


class Constellation:
    def __init__(self, dnn, input_bounds=None, safe_value=np.inf):
        if dnn is None:
            self.constellation = None
        else:
            self.constellation = PyConstellation(dnn.dnn, input_bounds)
        self.safe_value = safe_value

    def set_dnn(self, dnn):
        if self.constellation is None:
            bounds = None
        else:
            bounds = self.constellation.get_input_bounds()
        self.constellation = PyConstellation(dnn.dnn, bounds)

    def set_input_bounds(self, fixed_part, loc, scale):
<<<<<<< HEAD
        unfixed_part = (loc - SAMPLE_STD_DEVS * scale,
                        loc + SAMPLE_STD_DEVS * scale)
=======
        loc = np.squeeze(loc)
        scale = np.squeeze(scale)
        unfixed_part = (loc - 3.5 * scale, loc + 3.5 * scale)
        print("Bounds:", unfixed_part)
>>>>>>> 8ae2c76c
        self.constellation.set_input_bounds(fixed_part, unfixed_part)

    def importance_sample(self, loc, scale):
        pass

    def bounded_sample_with_input_bounds(self, loc, scale, fixed_part):
<<<<<<< HEAD
        loc = np.squeeze(loc).astype(np.float64)
        scale = np.squeeze(scale).astype(np.float64)
        fixed_part = np.squeeze(fixed_part).astype(np.float64)
        self.set_input_bounds(fixed_part, loc, scale)
=======
        self.set_input_bounds(
            np.squeeze(fixed_part).astype(np.float64), loc,
            scale.astype(np.float64))
>>>>>>> 8ae2c76c
        return self.bounded_sample(loc, scale)

    def bounded_sample(self, loc, scale):
        loc = np.squeeze(loc).astype(np.float64)
        scale = np.squeeze(scale).astype(np.float64)
        if self.safe_value == np.inf:
            sample = np.random.normal(loc[-len(scale):], scale)
            prob = 1.
            for (samp, l, s) in zip(sample, loc, scale):
                prob *= norm.pdf(samp, l, s)
            return sample, np.log(prob + 1e-12)
        sample, sample_logp, branch_logp = self.constellation.bounded_sample_multivariate_gaussian(
            loc,
            np.diag(scale),
            self.safe_value,
            cdf_samples=100,
            num_samples=20,
            max_iters=10)
        prob = 1.
        for (samp, l, s) in zip(sample, loc, scale):
            prob *= norm.pdf(samp, l, s)
        normal_logp = np.log(prob)
        truncnorm_prob = np.exp(sample_logp)
        branch_prob = np.exp(branch_logp)
        if not np.all(np.isfinite(sample)):
            raise ValueError()
        return sample, (normal_logp - sample_logp) + branch_logp<|MERGE_RESOLUTION|>--- conflicted
+++ resolved
@@ -20,7 +20,7 @@
             assert (type(network[0][0]) == np.ndarray)
             self.build_from_tensorflow_params(network)
         else:
-            raise NotImplementedError(type_str)
+            raise NotImplementedError(str(type_))
 
     def input_shape(self):
         return self.dnn.input_shape()
@@ -89,31 +89,18 @@
         self.constellation = PyConstellation(dnn.dnn, bounds)
 
     def set_input_bounds(self, fixed_part, loc, scale):
-<<<<<<< HEAD
         unfixed_part = (loc - SAMPLE_STD_DEVS * scale,
                         loc + SAMPLE_STD_DEVS * scale)
-=======
-        loc = np.squeeze(loc)
-        scale = np.squeeze(scale)
-        unfixed_part = (loc - 3.5 * scale, loc + 3.5 * scale)
-        print("Bounds:", unfixed_part)
->>>>>>> 8ae2c76c
         self.constellation.set_input_bounds(fixed_part, unfixed_part)
 
     def importance_sample(self, loc, scale):
         pass
 
     def bounded_sample_with_input_bounds(self, loc, scale, fixed_part):
-<<<<<<< HEAD
         loc = np.squeeze(loc).astype(np.float64)
         scale = np.squeeze(scale).astype(np.float64)
         fixed_part = np.squeeze(fixed_part).astype(np.float64)
         self.set_input_bounds(fixed_part, loc, scale)
-=======
-        self.set_input_bounds(
-            np.squeeze(fixed_part).astype(np.float64), loc,
-            scale.astype(np.float64))
->>>>>>> 8ae2c76c
         return self.bounded_sample(loc, scale)
 
     def bounded_sample(self, loc, scale):
