//! Utility functions
#![allow(non_snake_case)]
use good_lp::solvers::highs::{highs, HighsSolution};
use good_lp::{variable, ResolutionError, Solution, SolverModel};
use good_lp::{Expression, IntoAffineExpression, ProblemVariables, Variable};
use itertools::iproduct;
use log::trace;
use ndarray::{s, Axis, Slice};
use ndarray::{Array1, Array2, ArrayView1, ArrayView2};
use ndarray_linalg::SVD;
use num::Float;
use std::cmp::max;
use std::collections::HashMap;
use std::fmt::Debug;
use std::iter::Sum;

pub fn l2_norm(x: ArrayView1<f64>) -> f64 {
    x.dot(&x).sqrt()
}

/// # Panics
pub fn pinv(x: &Array2<f64>) -> Array2<f64> {
    let (u_opt, sigma, vt_opt) = x.svd(true, true).unwrap();
    let u = u_opt.unwrap();
    let vt = vt_opt.unwrap();
    let sig_diag = &sigma.map(|x| if *x < 1e-10 { 0. } else { 1. / x });
    let mut sig_base = Array2::eye(max(u.nrows(), vt.nrows()));
    sig_base
        .diag_mut()
        .slice_mut(s![..sig_diag.len()])
        .assign(sig_diag);
    let sig = sig_base
        .slice_axis(Axis(0), Slice::from(..vt.nrows()))
        .to_owned();
    let final_sig = sig.slice_axis(Axis(1), Slice::from(..u.nrows()));
    vt.t().dot(&final_sig.dot(&u.t()))
}

/// # Panics
pub fn ensure_spd(A: &Array2<f64>) -> Array2<f64> {
    let B = (A + &A.t()) / 2.;
    let (_, sigma, vt_opt) = A.svd(false, true).unwrap();
    let vt = vt_opt.unwrap();
    let H = vt.t().dot(&sigma).dot(&vt);
    let mut a_hat = (B + H) / 2.;
    // ensure symmetry
    a_hat = (&a_hat + &a_hat.t()) / 2.;
    a_hat
}

pub fn embed_identity(A: &Array2<f64>, dim_opt: Option<usize>) -> Array2<f64> {
    let dim = match dim_opt {
        Some(dim) => dim,
        None => max(A.nrows(), A.ncols()),
    };
    let mut eye = Array2::eye(dim);
    eye.slice_mut(s![..A.nrows(), ..A.ncols()]).assign(A);
    eye
}

/// An linear expression without a constant component
#[derive(Clone)]
pub struct LinearExpression {
    pub coefficients: HashMap<Variable, f64>,
}

impl IntoAffineExpression for LinearExpression {
    type Iter = std::collections::hash_map::IntoIter<Variable, f64>;

    #[inline]
    fn linear_coefficients(self) -> Self::Iter {
        self.coefficients.into_iter()
    }
}

/// Minimizes the expression `c` given the constraint `Ax < b`.
/// # Panics
pub fn solve<'a, I, T: 'a>(
    A: I,
    b: ArrayView1<T>,
    c: ArrayView1<T>,
) -> (Result<HighsSolution, ResolutionError>, Option<f64>)
where
    T: std::convert::Into<f64> + std::clone::Clone + std::marker::Copy + Debug,
    I: IntoIterator<Item = ArrayView1<'a, T>>,
    f64: std::convert::From<T>,
{
    let mut _shh_out;
    let mut _shh_err;
    if !cfg!(test) {
        _shh_out = shh::stdout().unwrap();
        _shh_err = shh::stderr().unwrap();
    }
    let mut problem = ProblemVariables::new();
    let vars = problem.add_vector(variable(), c.len());
    let c_expression = LinearExpression {
        coefficients: vars
            .iter()
            .copied()
            .zip(c.iter().map(|x| f64::from(*x)))
            .collect(),
    };
    let mut unsolved = problem.minimise(c_expression.clone()).using(highs);

    A.into_iter()
        .zip(b.into_iter())
        .for_each(|pair: (ArrayView1<T>, &T)| {
            let (coeffs, ub) = pair;
            let expr = LinearExpression {
                coefficients: vars
                    .iter()
                    .copied()
                    .zip(coeffs.iter().map(|x| f64::from(*x)))
                    .collect(),
            };
            let constr =
                good_lp::constraint::leq(Expression::from_other_affine(expr), f64::from(*ub));
            unsolved.add_constraint(constr);
        });

    let soln = unsolved.solve();
    let fun = soln.as_ref().ok().map(|x| x.eval(c_expression));
    (soln, fun)
}

/// Returns a 2D array of D\[i,j\] = AB\[i,j\] if A\[i,j\] >= 0 and D\[i,j\] = AC\[i,j\] if A\[i,j\] < 0.
///
/// * `A` - The base array of shape `mn`
/// * `B` - The positive array of shape `nk`
/// * `C` - The negative array of shape `nk`
pub fn signed_matmul<T: Float + Sum + Debug>(
    A: &ArrayView2<T>,
    B: &ArrayView2<T>,
    C: &ArrayView2<T>,
) -> Array2<T> {
    assert_eq!(A.ncols(), B.nrows());
    assert_eq!(A.ncols(), C.nrows());
    let mut out = Array2::zeros([A.nrows(), B.ncols()]);
    iproduct!(0..A.nrows(), 0..B.ncols()).for_each(|(i, j)| {
        out[[i, j]] = (0..A.ncols())
            .map(|k| {
                if A[[i, k]] >= T::zero() {
                    A[[i, k]] * B[[k, j]]
                } else {
                    A[[i, k]] * C[[k, j]]
                }
            })
            .sum();
    });
    out
}

<<<<<<< HEAD
=======
pub fn signed_dot<T: Float + Sum + Debug>(
    A: &ArrayView2<T>,
    B: &ArrayView1<T>,
    C: &ArrayView1<T>,
) -> Array1<T> {
    assert_eq!(A.ncols(), B.len());
    assert_eq!(A.ncols(), C.len());

    let mut out = Array1::zeros(A.nrows());
    (0..A.nrows()).for_each(|i| {
        out[[i]] = (0..A.ncols())
            .map(|k| {
                if A[[i, k]] >= T::zero() {
                    A[[i, k]] * B[[k]]
                } else {
                    A[[i, k]] * C[[k]]
                }
            })
            .sum();
    });
    out
}

>>>>>>> 8ae2c76c
pub trait ArenaLike<T> {
    fn new_node(&mut self, data: T) -> usize;
}

impl<T> ArenaLike<T> for Vec<T> {
    fn new_node(&mut self, data: T) -> usize {
        let new_id = self.len();
        self.push(data);
        new_id
    }
<<<<<<< HEAD
=======
}

#[cfg(test)]
mod tests {
    use super::*;
    use crate::test_util::*;
    use proptest::prelude::*;

    proptest! {
        #[test]
        fn test_pos_eq_signed_dot(arr1 in array1(3), mut arr2 in array2(3, 3)) {
            arr2 = arr2.map(|x| f64::abs(*x));
            let neg = Array1::ones(3) * -1.;
            let result = signed_dot(&arr2.view(), &arr1.view(), &neg.view());
            prop_assert_eq!(result, &arr2.dot(&arr1));
        }

        #[test]
        fn test_neg_signed_dot(arr1 in array1(3), mut arr2 in array2(3, 3)) {
            arr2 = arr2.map(|x| f64::abs(*x));
            arr2 *= -1.;
            arr2 -= 0.1;
            let pos = Array1::ones(3);
            let result = signed_dot(&arr2.view(), &pos.view(), &arr1.view());
            prop_assert_eq!(result, &arr2.dot(&arr1));
        }

        #[test]
        fn test_signed_dot(bounds in bounds1(3), arr in array2(3, 3)) {
            let lower = signed_dot(&arr.view(), &bounds.lower().view(), &bounds.upper().view());
            let upper = signed_dot(&arr.view(), &bounds.upper().view(), &bounds.lower().view());
            prop_assert!(lower.iter().zip(upper.iter()).all(|(a, b)| a < b));
        }
    }
>>>>>>> 8ae2c76c
}<|MERGE_RESOLUTION|>--- conflicted
+++ resolved
@@ -150,8 +150,6 @@
     out
 }
 
-<<<<<<< HEAD
-=======
 pub fn signed_dot<T: Float + Sum + Debug>(
     A: &ArrayView2<T>,
     B: &ArrayView1<T>,
@@ -175,7 +173,6 @@
     out
 }
 
->>>>>>> 8ae2c76c
 pub trait ArenaLike<T> {
     fn new_node(&mut self, data: T) -> usize;
 }
@@ -186,8 +183,6 @@
         self.push(data);
         new_id
     }
-<<<<<<< HEAD
-=======
 }
 
 #[cfg(test)]
@@ -222,5 +217,4 @@
             prop_assert!(lower.iter().zip(upper.iter()).all(|(a, b)| a < b));
         }
     }
->>>>>>> 8ae2c76c
 }