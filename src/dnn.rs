use crate::affine::Affine2;
use crate::affine::Affine4;
use crate::bounds::Bounds1;
use crate::deeppoly::deep_poly_relu;
use crate::star::Star;
use crate::star_node::StarNodeOp;
use crate::tensorshape::TensorShape;
use crate::Affine;
use log::trace;
use ndarray::Array;
use ndarray::ArrayD;
use ndarray::Ix1;
use ndarray::Ix2;
use ndarray::Ix4;
use num::Float;
use std::fmt;
use std::iter::Sum;

#[derive(Default, Clone, Debug)]
pub struct DNN<T: num::Float> {
	layers: Vec<Layer<T>>,
}

impl<T: Float> DNN<T> {
	pub fn new(layers: Vec<Layer<T>>) -> Self {
		Self { layers }
	}

	pub fn add_layer(&mut self, layer: Layer<T>) {
		self.layers.push(layer)
	}

	pub fn get_layer(&self, idx: usize) -> Option<&Layer<T>> {
		self.layers.get(idx)
	}

	pub fn get_layers(&self) -> &[Layer<T>] {
		&self.layers
	}
}
impl<T> DNN<T>
where
	T: 'static
		+ Float
		+ std::convert::From<f64>
		+ std::convert::Into<f64>
		+ ndarray::ScalarOperand
		+ std::fmt::Display
		+ std::fmt::Debug
		+ std::ops::MulAssign,
	f64: std::convert::From<T>,
{
	pub fn forward(&self, input: ArrayD<T>) -> ArrayD<T> {
		self.layers.iter().fold(input, |x, layer| layer.forward(x))
	}
}

impl<T> DNN<T>
where
	T: 'static
		+ Float
		+ std::convert::From<f64>
		+ std::convert::Into<f64>
		+ ndarray::ScalarOperand
		+ std::fmt::Display
		+ std::fmt::Debug
		+ std::ops::MulAssign,
	f64: std::convert::From<T>,
{
	pub fn input_shape(&self) -> TensorShape {
		self.layers[0].input_shape()
	}
}

impl<T: 'static + num::Float> fmt::Display for DNN<T>
where
	T: 'static
		+ Float
		+ std::convert::From<f64>
		+ std::convert::Into<f64>
		+ ndarray::ScalarOperand
		+ std::fmt::Display
		+ std::fmt::Debug
		+ std::ops::MulAssign,
	f64: std::convert::From<T>,
{
	fn fmt(&self, f: &mut fmt::Formatter) -> fmt::Result {
		let layers: Vec<String> = self.layers.iter().map(|x| format!("{}", x)).collect();
		write!(f, "Input {} => {}", self.input_shape(), layers.join(" => "))
	}
}

#[derive(Clone, Debug)]
pub enum Layer<T: num::Float> {
<<<<<<< HEAD
    Dense(Affine<T, Ix2>),
    Conv(Affine<T, Ix4>),
    BatchNorm(Affine<T, Ix2>),
    MaxPooling2D(usize),
    Flatten,
    ReLU(usize),
    Dropout(T),
=======
	Dense(Affine<T, Ix2>),
	Conv(Affine<T, Ix4>),
	BatchNorm(Affine<T, Ix2>),
	MaxPooling2D(usize),
	Flatten,
	ReLU(usize),
>>>>>>> a846facf
}

impl<T: Float> Layer<T> {
	pub fn new_dense(aff: Affine2<T>) -> Self {
		Self::Dense(aff)
	}

	pub fn new_conv(aff: Affine4<T>) -> Self {
		Self::Conv(aff)
	}

	pub fn new_maxpool(pool_size: usize) -> Self {
		Self::MaxPooling2D(pool_size)
	}

	pub fn new_relu(num_dims: usize) -> Self {
		Self::ReLU(num_dims)
	}
}

impl<T> Layer<T>
where
	T: 'static
		+ Float
		+ std::convert::From<f64>
		+ std::convert::Into<f64>
		+ ndarray::ScalarOperand
		+ std::fmt::Display
		+ std::fmt::Debug
		+ std::ops::MulAssign,
	f64: std::convert::From<T>,
{
	pub fn input_shape(&self) -> TensorShape {
		match self {
			Layer::Dense(aff) => TensorShape::new(vec![Some(aff.input_dim())]),
			Layer::Conv(conv_aff) => conv_aff.input_shape(),
			_ => panic!(),
		}
	}

	/// Give output shape as generically as possible
	pub fn output_shape(&self) -> TensorShape {
		match self {
			Layer::Dense(aff) => TensorShape::new(vec![Some(aff.output_dim())]),
			_ => panic!(),
		}
	}

	/// Give the concrete output shape that results from giving an input with the specified shape
	pub fn calculate_output_shape(&self, _input_shape: &TensorShape) -> TensorShape {
		todo!();
	}

	pub fn forward2(&self, input: Array<T, Ix2>) -> Array<T, Ix2> {
		todo!();
	}

	pub fn forward(&self, input: ArrayD<T>) -> ArrayD<T> {
		match self {
			Layer::Dense(aff) => {
				assert_eq!(input.ndim(), 1);
				aff.apply(&input.into_dimensionality::<Ix1>().unwrap().view())
					.into_dyn()
			}
			Layer::ReLU(_) => input.mapv(|x| if x.lt(&T::zero()) { T::zero() } else { x }),
			_ => panic!(),
		}
	}

	pub fn apply_star2(&self, star: Star<T, Ix2>) -> Star<T, Ix2> {
		match self {
			Layer::Dense(aff) => star.affine_map2(aff),
			_ => panic!(),
		}
	}
}

impl<T> Layer<T>
where
	T: 'static
		+ Float
		+ ndarray::ScalarOperand
		+ std::fmt::Display
		+ std::fmt::Debug
		+ std::ops::MulAssign
		+ Default
		+ Sum,
{
	pub fn apply_bounds(
		&self,
		lower_aff: &Affine2<T>,
		upper_aff: &Affine2<T>,
		bounds: &Bounds1<T>,
	) -> (Bounds1<T>, (Affine2<T>, Affine2<T>)) {
		match self {
			Layer::Dense(aff) => {
				let new_lower = aff.signed_compose(lower_aff, upper_aff);
				let new_upper = aff.signed_compose(upper_aff, lower_aff);
				(bounds.clone(), (new_lower, new_upper))
			}
			Layer::ReLU(_ndims) => {
				if (_ndims + 1) == bounds.ndim() {
					deep_poly_relu(bounds, lower_aff, upper_aff)
				} else {
					let (bounds_head, bounds_tail) = bounds.split_at(*_ndims);
					let (lower_aff_head, lower_aff_tail) = lower_aff.split_at(*_ndims);
					let (upper_aff_head, upper_aff_tail) = lower_aff.split_at(*_ndims);
					let (bounds_part, (lower_part, upper_part)) =
						deep_poly_relu(&bounds_head, &lower_aff_head, &upper_aff_head);
					(
						bounds_part.append(bounds_tail),
						(
							lower_part.append(lower_aff_tail),
							upper_part.append(upper_aff_tail),
						),
					)
				}
			}
			_ => panic!(),
		}
	}
}

impl<T: 'static + num::Float> fmt::Display for Layer<T> {
	fn fmt(&self, f: &mut fmt::Formatter) -> fmt::Result {
		match self {
			Layer::Dense(aff) => write!(f, "Dense {}", aff.output_dim()),
			Layer::Conv(conv_aff) => write!(f, "Conv {}", conv_aff.output_channels()),
			Layer::MaxPooling2D(pool_size) => write!(f, "MaxPool {}", pool_size),
			Layer::Flatten => write!(f, "Flatten"),
			Layer::ReLU(_) => write!(f, "ReLU"),
			_ => write!(f, "Missing Display for Layer!"),
		}
	}
}

#[derive(Debug, Clone, Copy, Default)]
pub struct DNNIndex {
	layer: usize,
	remaining_steps: Option<usize>,
}

#[derive(Debug, Clone)]
pub struct DNNIterator<'a, T: num::Float> {
	dnn: &'a DNN<T>,
	idx: DNNIndex,
	finished: bool,
}

impl<'a, T: Float> DNNIterator<'a, T> {
	pub fn new(dnn: &'a DNN<T>, idx: DNNIndex) -> Self {
		Self {
			dnn,
			idx,
			finished: false,
		}
	}

	pub fn get_idx(&self) -> DNNIndex {
		self.idx
	}
}

impl<T: 'static + num::Float + std::fmt::Debug> Iterator for DNNIterator<'_, T> {
	type Item = StarNodeOp<T>;

<<<<<<< HEAD
    fn next(&mut self) -> Option<Self::Item> {
        if self.finished {
            return None;
        }
        if let Some(ref mut step) = self.idx.remaining_steps {
            *step -= 1;
            if *step == 0 {
                self.idx.layer += 1;
            }
            let next_layer = self.dnn.get_layer(self.idx.layer + 1);
            if let Some(Layer::Dropout(prob)) = next_layer {
                Some(StarNodeOp::StepReluDropout((*prob, *step)))
            } else {
                Some(StarNodeOp::StepRelu(*step))
            }
        } else {
            let layer = self.dnn.get_layer(self.idx.layer);
            match layer {
                None => {
                    self.idx.layer += 1;
                    self.finished = true;
                    Some(StarNodeOp::Leaf)
                }
                Some(Layer::Dense(aff)) => {
                    self.idx.layer += 1;
                    Some(StarNodeOp::Affine(aff.clone()))
                }
                Some(Layer::ReLU(ndim)) => {
                    self.idx.remaining_steps = Some(*ndim);

                    let next_layer = self.dnn.get_layer(self.idx.layer + 1);
                    if let Some(Layer::Dropout(prob)) = next_layer {
                        Some(StarNodeOp::StepReluDropout((*prob, *ndim)))
                    } else {
                        Some(StarNodeOp::StepRelu(*ndim))
                    }
                }
                _ => todo!(),
            }
        }
    }
=======
	fn next(&mut self) -> Option<Self::Item> {
		if self.finished {
			return None;
		}
		let layer = self.dnn.get_layer(self.idx.layer);
		trace!("DNNIter layer {} op {:?}", self.idx.layer, layer);
		match layer {
			None => {
				self.finished = true;
				Some(StarNodeOp::Leaf)
			}
			Some(Layer::Dense(aff)) => {
				self.idx.layer += 1;
				Some(StarNodeOp::Affine(aff.clone()))
			}
			Some(Layer::ReLU(ndim)) => {
				if self.idx.remaining_steps.is_none() {
					self.idx.remaining_steps = Some(*ndim);
				}
				let step = self.idx.remaining_steps.unwrap() - 1;
				self.idx.remaining_steps = match self.idx.remaining_steps {
					Some(1) => {
						self.idx.layer += 1;
						None
					}
					Some(x) => Some(x - 1),
					None => None,
				};
				Some(StarNodeOp::StepRelu(step))
			}
			_ => todo!(),
		}
	}
>>>>>>> a846facf
}

#[cfg(test)]
mod tests {
	use super::*;
	use crate::test_util::*;
	use proptest::prelude::{prop_assert, proptest};

	proptest! {
		#[test]
		fn test_relu_forward(arr in array1(4)) {
			let relu = Layer::new_relu(4);
			let out = relu.forward(arr.into_dyn());
			prop_assert!(out.iter().all(|&x| x >= 0.))
		}
	}
}<|MERGE_RESOLUTION|>--- conflicted
+++ resolved
@@ -92,7 +92,6 @@
 
 #[derive(Clone, Debug)]
 pub enum Layer<T: num::Float> {
-<<<<<<< HEAD
     Dense(Affine<T, Ix2>),
     Conv(Affine<T, Ix4>),
     BatchNorm(Affine<T, Ix2>),
@@ -100,14 +99,6 @@
     Flatten,
     ReLU(usize),
     Dropout(T),
-=======
-	Dense(Affine<T, Ix2>),
-	Conv(Affine<T, Ix4>),
-	BatchNorm(Affine<T, Ix2>),
-	MaxPooling2D(usize),
-	Flatten,
-	ReLU(usize),
->>>>>>> a846facf
 }
 
 impl<T: Float> Layer<T> {
@@ -274,7 +265,6 @@
 impl<T: 'static + num::Float + std::fmt::Debug> Iterator for DNNIterator<'_, T> {
 	type Item = StarNodeOp<T>;
 
-<<<<<<< HEAD
     fn next(&mut self) -> Option<Self::Item> {
         if self.finished {
             return None;
@@ -316,41 +306,6 @@
             }
         }
     }
-=======
-	fn next(&mut self) -> Option<Self::Item> {
-		if self.finished {
-			return None;
-		}
-		let layer = self.dnn.get_layer(self.idx.layer);
-		trace!("DNNIter layer {} op {:?}", self.idx.layer, layer);
-		match layer {
-			None => {
-				self.finished = true;
-				Some(StarNodeOp::Leaf)
-			}
-			Some(Layer::Dense(aff)) => {
-				self.idx.layer += 1;
-				Some(StarNodeOp::Affine(aff.clone()))
-			}
-			Some(Layer::ReLU(ndim)) => {
-				if self.idx.remaining_steps.is_none() {
-					self.idx.remaining_steps = Some(*ndim);
-				}
-				let step = self.idx.remaining_steps.unwrap() - 1;
-				self.idx.remaining_steps = match self.idx.remaining_steps {
-					Some(1) => {
-						self.idx.layer += 1;
-						None
-					}
-					Some(x) => Some(x - 1),
-					None => None,
-				};
-				Some(StarNodeOp::StepRelu(step))
-			}
-			_ => todo!(),
-		}
-	}
->>>>>>> a846facf
 }
 
 #[cfg(test)]
