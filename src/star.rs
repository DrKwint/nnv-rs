#![allow(clippy::module_name_repetitions, clippy::similar_names)]
//! Implementation of [star sets](https://link.springer.com/chapter/10.1007/978-3-030-30942-8_39)
//! for representing affine transformed sets
use crate::affine::{Affine, Affine2, Affine4};
use crate::bounds::Bounds1;
use crate::inequality::Inequality;
use crate::polytope::Polytope;
use crate::tensorshape::TensorShape;
use crate::util::solve;
use good_lp::ResolutionError;
use log::{error, trace};
use ndarray::concatenate;
use ndarray::Array4;
use ndarray::Dimension;
use ndarray::Ix4;
use ndarray::ScalarOperand;
use ndarray::{arr1, arr2};
use ndarray::{Array1, Array2};
use ndarray::{ArrayView1, ArrayView2};
use ndarray::{Axis, Ix2, Zip};
use num::Float;
use rand::Rng;
use std::fmt::Debug;

pub type Star2<A> = Star<A, Ix2>;
pub type Star4<A> = Star<A, Ix4>;

/// Representation of a set acted on by a deep neural network (DNN)
///
/// Star sets are defined by a 1) constraint coefficient matrix, 2) upper
/// bound vector, 3) basis matrix, 4) center vector. (1) and (2) define a
/// polyhedron and (3) and (4) define an affine transformation of that
/// polyhedron.
///
/// Each Star set represents two sets implicitly: an input set and a
/// representation set. The input set is defined in the input space of the deep
/// neural network of interest. It's a polyhedron defined by the Star's
/// constraints (coefficient matrix and upper bound vector). The representation
/// set is defined in a latent or output space of the DNN. It is calculated by
/// applying the affine transformation defined by the Star's basis and center
/// to the input set polyhedron.
///
/// Based on: Tran, Hoang-Dung, et al. "Star-based reachability analysis of
/// deep neural networks." International Symposium on Formal Methods. Springer,
/// Cham, 2019.
#[derive(Clone, Debug)]
pub struct Star<T: Float, D: Dimension> {
    /// `representation` is the concatenation of [basis center] (where
    /// center is a column vector) and captures information about the
    /// transformed set
    representation: Affine<T, D>,
    /// `constraints` is the concatenation of [coeffs upper_bounds]
    /// and is a representation of the input polyhedron
    constraints: Option<Polytope<T>>,
}

impl<T: Float, D: Dimension> Star<T, D> {
    pub fn ndim(&self) -> usize {
        self.representation.ndim()
    }

    pub fn input_space_polytope(&self) -> Option<&Polytope<T>> {
        self.constraints.as_ref()
    }

    pub fn center(&self) -> ArrayView1<T> {
        self.representation.shift()
    }
}

impl<T: Float, D: Dimension> Star<T, D>
where
    T: ScalarOperand + From<f64> + Debug,
    f64: From<T>,
{
    pub fn num_constraints(&self) -> usize {
        match &self.constraints {
            Some(polytope) => polytope.num_constraints(),
            None => 0,
        }
    }

    /// TODO: doc this
    ///
    /// # Panics
    pub fn trunc_gaussian_cdf(
        &self,
        mu: &Array1<T>,
        sigma: &Array2<T>,
        n: usize,
        max_iters: usize,
    ) -> (f64, f64, f64) {
        self.constraints
            .as_ref()
            .map_or((1., 0., 1.), |input_region| {
                input_region.gaussian_cdf(mu, sigma, n, max_iters)
            })
    }
}

/*
impl<T: Float> Star<T, IxDyn>
where
T: std::convert::From<f64>
+ std::convert::Into<f64>
+ ndarray::ScalarOperand
+ std::fmt::Display
+ std::fmt::Debug
+ std::ops::MulAssign,
f64: std::convert::From<T>,
{
/// # Panics
pub fn gaussian_sample<R: Rng>(
self,
rng: &mut R,
mu: &Array1<T>,
sigma: &Array2<T>,
n: usize,
max_iters: usize,
input_bounds: &Option<Bounds1<T>>,
    ) -> Vec<(Array1<T>, T)> {
        match self.ndim() {
            2 => {
                let star: Star2<T> = self.into_dimensionality::<Ix2>().unwrap();
                star.gaussian_sample(rng, mu, sigma, n, max_iters, input_bounds)
                    .into_iter()
                    .map(|(sample, logp)| (sample.mapv(|x| x.into()), logp.into()))
                    .collect()
            }
            _ => panic!(),
        }
    }

    /// # Panics
    pub fn step_relu(self, idx: usize) -> Vec<Self> {
        match self.ndim() {
            2 => {
                let star: Star2<T> = self.into_dimensionality::<Ix2>().unwrap();
                star.step_relu2(idx)
                    .into_iter()
                    .map(Star::into_dyn)
                    .collect()
            }
            _ => panic!(),
        }
    }

    /// # Panics
    pub fn affine_map(self, aff: Affine<T, IxDyn>) -> Self {
        match self.ndim() {
            2 => {
                let star: Star2<T> = self.into_dimensionality::<Ix2>().unwrap();
                let aff: Affine2<T> = aff.into_dimensionality::<Ix2>().unwrap();
                star.affine_map2(&aff).into_dyn()
            }
            _ => panic!(),
        }
    }

    /// # Panics
    pub fn get_min(self, idx: usize) -> T {
        match self.ndim() {
            2 => self.into_dimensionality::<Ix2>().unwrap().get_min(idx),
            _ => panic!(),
        }
    }

    /// # Panics
    pub fn get_max(self, idx: usize) -> T {
        match self.ndim() {
            2 => self.into_dimensionality::<Ix2>().unwrap().get_max(idx),
            _ => panic!(),
        }
    }

    /// # Errors
    pub fn into_dimensionality<D: Dimension>(self) -> Result<Star<T, D>, ShapeError> {
        let constraints = self.constraints;
        self.representation
            .into_dimensionality::<D>()
            .map(|representation| Star {
                representation,
                constraints,
            })
    }
}
*/

impl<T: 'static + Float> Star2<T> {
    /// Create a new Star with given dimension.
    ///
    /// By default this Star covers the space because it has no constraints. To add constraints call `.add_constraints`.
    ///
    /// # Panics
    pub fn default(input_shape: &TensorShape) -> Self {
        assert_eq!(input_shape.rank(), 1);
        assert!(input_shape.is_fully_defined());
        let dim = input_shape[0].unwrap();
        Self {
            representation: Affine2::new(Array2::eye(dim), Array1::zeros(dim)),
            constraints: None,
        }
    }

    /// Create a new Star with given basis vector and center.
    ///
    /// By default this Star covers the space because it has no constraints. To add constraints call `.add_constraints`.
    pub fn new(basis: Array2<T>, center: Array1<T>) -> Self {
        Self {
            representation: Affine2::new(basis, center),
            constraints: None,
        }
    }

    pub fn with_constraints(mut self, constraints: Polytope<T>) -> Self {
        if self.constraints.is_some() {
            panic!();
        }
        self.constraints = Some(constraints);
        self
    }

    /// Get the dimension of the input space
    pub fn input_space_dim(&self) -> usize {
        self.representation.input_dim()
    }

    /// Get the dimension of the representation space
    pub fn representation_space_dim(&self) -> usize {
        self.representation.output_dim()
    }
}

impl<T: Float> Star2<T>
where
    T: ScalarOperand + From<f64> + Debug,
    f64: From<T>,
{
    pub fn with_input_bounds(mut self, input_bounds: Bounds1<T>) -> Self {
        if self.constraints.is_some() {
            self.constraints = self.constraints.map(|x| x.with_input_bounds(input_bounds));
        } else {
            self.constraints = Some(Polytope::from(input_bounds));
        }
        self
    }
}

impl<T: Float> Star2<T>
where
    T: ndarray::ScalarOperand,
{
    /// Apply an affine transformation to the representation
    pub fn affine_map2(&self, affine: &Affine<T, Ix2>) -> Self {
        Self {
            representation: affine * &self.representation,
            constraints: self.constraints.clone(),
        }
    }
}

impl<T: Float> Star2<T>
where
    T: std::convert::From<f64>
        + std::convert::Into<f64>
        + ndarray::ScalarOperand
        + std::fmt::Display
        + std::fmt::Debug
        + std::ops::MulAssign,
    f64: std::convert::From<T>,
{
    pub fn step_relu2(&self, index: usize) -> Vec<Self> {
        let neg_one: T = std::convert::From::from(-1.);

        let mut new_constr: Inequality<T> = {
            let mut aff = self.representation.get_eqn(index) * neg_one;
            let neg_shift_part = &aff.shift() * neg_one;
            aff.shift_mut().assign(&neg_shift_part);
            aff.into()
        };
        let upper_star = self.clone().add_constraints(&new_constr);

        new_constr *= neg_one;
        let mut lower_star = self.clone().add_constraints(&new_constr);
        lower_star.representation.zero_eqn(index);
        vec![lower_star, upper_star]
            .into_iter()
            .filter(|x| !x.is_empty())
            .collect()
    }

    pub fn step_relu2_dropout(&self, index: usize) -> Vec<Self> {
        let mut dropout_star = self.clone();
        dropout_star.representation.zero_eqn(index);

        let mut stars = self.step_relu2(index);
        stars.insert(0, dropout_star);
        stars.into_iter().filter(|x| !x.is_empty()).collect()
    }

    /// Calculates the minimum value of the equation at index `idx`
    /// given the constraints
    ///
    /// # Panics
    /// TODO: Change output type to Option<T>
    ///
    /// TODO: ResolutionError::Unbounded can result whether or not the
    /// constraints are infeasible if there are zeros in the
    /// objective. This needs to be checked either here or in the
    /// solve function. Currently this is way too hard to do, so we
    /// panic instead. We have an assumption that we start with a
    /// bounded box and therefore should never be unbounded.
    pub fn get_min(&self, idx: usize) -> T {
        let eqn = self.representation.get_eqn(idx);

        if let Some(ref poly) = self.constraints {
            let solved = solve(
                poly.coeffs().rows(),
                poly.ubs(),
                eqn.basis().index_axis(Axis(0), 0),
            );
            let val = match solved.0 {
                Ok(_) => std::convert::From::from(solved.1.unwrap()),
<<<<<<< HEAD
                Err(ResolutionError::Infeasible) => panic!("Error, infeasible"),
                Err(ResolutionError::Unbounded) => panic!("Error, unbounded"),
                _ => panic!(),
=======
                Err(ResolutionError::Unbounded) => T::neg_infinity(),
                fallthrough => {
                    error!("solution: {:?}", fallthrough);
                    panic!()
                }
>>>>>>> e9716b1e
            };
            self.center()[idx] + val
        } else {
            T::neg_infinity()
        }
    }

    /// Calculates the maximum value of the equation at index `idx`
    /// given the constraints
    ///
    /// # Panics
    /// TODO: Change output type to Option<T>
    pub fn get_max(&self, idx: usize) -> T {
        let neg_one: T = std::convert::From::from(-1.);
        let eqn = self.representation.get_eqn(idx) * neg_one;

        if let Some(ref poly) = self.constraints {
            let solved = solve(
                poly.coeffs().rows(),
                poly.ubs(),
                eqn.basis().index_axis(Axis(0), 0),
            );
            let val = match solved.0 {
                Ok(_) => std::convert::From::from(solved.1.unwrap()),
                Err(ResolutionError::Infeasible) => panic!("Error, infeasible"),
                Err(ResolutionError::Unbounded) => panic!("Error, unbounded"),
                _ => panic!(),
            };
            self.center()[idx] - val
        } else {
            T::infinity()
        }
    }

    pub fn calculate_axis_aligned_bounding_box(&self) -> Bounds1<T> {
        let lbs = Array1::from_iter((0..self.representation_space_dim()).map(|x| self.get_min(x)));
        let ubs = Array1::from_iter((0..self.representation_space_dim()).map(|x| self.get_max(x)));
        Bounds1::new(lbs, ubs)
    }

    /// Add constraints to restrict the input set. Each row represents a
    /// constraint and the last column represents the upper bounds.
    pub fn add_constraints(mut self, new_constraints: &Inequality<T>) -> Self {
        // assert_eq!(self.representation.is_lhs, new_constraints.is_lhs);
        if let Some(ref mut constrs) = self.constraints {
            constrs.add_constraints(new_constraints);
        } else {
            self.constraints = Some(Polytope::from_halfspaces(new_constraints.clone()));
        }
        self
    }

    /// Check whether the Star set is empty.
    pub fn is_empty(&self) -> bool {
        self.constraints
            .as_ref()
            .map_or(false, crate::polytope::Polytope::is_empty)
    }

    /// # Panics
    // Allow if_let_else because rng is used in both branches, so closures don't work
    #[allow(clippy::too_many_lines, clippy::option_if_let_else)]
    pub fn gaussian_sample<R: Rng>(
        &self,
        rng: &mut R,
        mu: &Array1<T>,
        sigma: &Array2<T>,
        n: usize,
        max_iters: usize,
        input_bounds: &Option<Bounds1<T>>,
    ) -> Vec<(Array1<f64>, f64)> {
        // remove fixed dimensions from mu and sigma
        if let Some(poly) = &self.constraints {
            if let Some(bounds) = input_bounds {
                let lbs = bounds.lower();
                let ubs = bounds.upper();
                let unfixed_idxs = Zip::from(lbs).and(ubs).map_collect(|&lb, &ub| lb != ub);
                let sigma_rows: Vec<ArrayView2<T>> = sigma
                    .rows()
                    .into_iter()
                    .zip(&unfixed_idxs)
                    .filter(|(_row, &fix)| fix)
                    .map(|(row, _fix)| row.insert_axis(Axis(0)))
                    .collect();
                let mut reduced_sigma = concatenate(Axis(0), sigma_rows.as_slice()).unwrap();
                let sigma_cols: Vec<ArrayView2<T>> = reduced_sigma
                    .columns()
                    .into_iter()
                    .zip(&unfixed_idxs)
                    .filter(|(_row, &fix)| fix)
                    .map(|(row, _fix)| row.insert_axis(Axis(1)))
                    .collect();
                reduced_sigma = concatenate(Axis(1), sigma_cols.as_slice()).unwrap();
                let reduced_mu: Array1<T> = mu
                    .into_iter()
                    .zip(&unfixed_idxs)
                    .filter(|(_val, &fix)| fix)
                    .map(|(&val, _fix)| val)
                    .collect();
                let (reduced_poly, (_reduced_lbs, _reduced_ubs)) =
                    poly.reduce_fixed_inputs(&lbs, &ubs);
                reduced_poly.gaussian_sample(rng, &reduced_mu, &reduced_sigma, n, max_iters)
            } else {
                poly.gaussian_sample(rng, mu, sigma, n, max_iters)
            }
        } else {
            // Unbounded sample from Gaussian
            todo!()
        }
    }
}

impl<T: 'static + Float> Star4<T> {
    /// Create a new Star with given dimension.
    ///
    /// By default this Star covers the space because it has no constraints. To add constraints call `.add_constraints`.
    ///
    /// # Panics
    pub fn default(input_shape: &TensorShape) -> Self {
        assert_eq!(input_shape.rank(), 3);
        assert!(input_shape.is_fully_defined());
        let shape_slice = input_shape.as_defined_slice().unwrap();
        let slice_exact: [usize; 4] = [
            shape_slice[0],
            shape_slice[1],
            shape_slice[2],
            shape_slice[3],
        ];
        Self {
            representation: Affine4::new(Array4::ones(slice_exact), Array1::zeros(shape_slice[3])),
            constraints: None,
        }
    }
}

#[cfg(test)]
mod test {
    use super::*;
    use crate::test_util::*;
    use proptest::prelude::*;
    use proptest::proptest;
    use std::panic;

    proptest! {
        #[test]
        fn test_get_min_feasible(star in non_empty_star(2,3)) {
            prop_assert!(!star.input_space_polytope().unwrap().is_empty(), "Polytope is empty");
            prop_assert!(!star.is_empty(), "Non empty star is empty");
            let result = panic::catch_unwind(|| {
                star.get_min(0);
            });
            prop_assert!(result.is_ok(), "Calculating min resulted in panic for feasible star");
        }

        #[test]
        fn test_get_min_infeasible(star in empty_star(2,1)) {
            prop_assert!(star.input_space_polytope().unwrap().is_empty(), "Polytope is empty");
            prop_assert!(star.is_empty(), "Empty star is not empty");
            let result = panic::catch_unwind(|| {
                star.get_min(0)
            });
            prop_assert!(result.is_err(), "Infeasible star did not panic for get_min {:#?}", result);
        }

        #[test]
        fn test_get_max_feasible(star in non_empty_star(2,3)) {
            prop_assert!(!star.input_space_polytope().unwrap().is_empty(), "Polytope is empty");
            prop_assert!(!star.is_empty(), "Non empty star is empty");
            let result = panic::catch_unwind(|| {
                star.get_max(0);
            });
            prop_assert!(result.is_ok(), "Calculating min resulted in panic for feasible star");
        }

        #[test]
        fn test_get_max_infeasible(star in empty_star(2,1)) {
            prop_assert!(star.input_space_polytope().unwrap().is_empty(), "Polytope is empty");
            prop_assert!(star.is_empty(), "Empty star is not empty");
            let result = panic::catch_unwind(|| {
                star.get_max(0)
            });
            prop_assert!(result.is_err(), "Infeasible star did not panic for get_min {:#?}", result);
        }

        #[test]
        fn test_get_min_box_polytope(basis in array2(2, 2)) {
            let num_dims = 2;
            let box_coeffs = Array2::eye(num_dims);
            let mut box_rhs = Array1::ones(num_dims);
            box_rhs *= 20.;

            let mut box_ineq = Inequality::new(box_coeffs.clone(), box_rhs.clone());
            let lower_box_ineq = Inequality::new(-1. * box_coeffs, box_rhs);

            box_ineq.add_eqns(&lower_box_ineq);
            let poly = Polytope::from_halfspaces(box_ineq);

            let center = arr1(&[0.0, 0.0]);
            let star = Star2::new(basis, center).with_constraints(poly);

            let result = panic::catch_unwind(|| {
                star.get_min(0);
            });
            assert!(result.is_ok());
        }

        #[test]
        fn test_get_max_box_polytope(basis in array2(2, 2)) {
            let num_dims = 2;
            let box_coeffs = Array2::eye(num_dims);
            let mut box_rhs = Array1::ones(num_dims);
            box_rhs *= 20.;

            let mut box_ineq = Inequality::new(box_coeffs.clone(), box_rhs.clone());
            let lower_box_ineq = Inequality::new(-1. * box_coeffs, box_rhs);

            box_ineq.add_eqns(&lower_box_ineq);
            let poly = Polytope::from_halfspaces(box_ineq);

            let center = arr1(&[0.0, 0.0]);
            let star = Star2::new(basis, center).with_constraints(poly);

            let result = panic::catch_unwind(|| {
                star.get_max(0);
            });
            assert!(result.is_ok());
        }
    }
}<|MERGE_RESOLUTION|>--- conflicted
+++ resolved
@@ -321,17 +321,9 @@
             );
             let val = match solved.0 {
                 Ok(_) => std::convert::From::from(solved.1.unwrap()),
-<<<<<<< HEAD
                 Err(ResolutionError::Infeasible) => panic!("Error, infeasible"),
                 Err(ResolutionError::Unbounded) => panic!("Error, unbounded"),
                 _ => panic!(),
-=======
-                Err(ResolutionError::Unbounded) => T::neg_infinity(),
-                fallthrough => {
-                    error!("solution: {:?}", fallthrough);
-                    panic!()
-                }
->>>>>>> e9716b1e
             };
             self.center()[idx] + val
         } else {
