#![allow(clippy::module_name_repetitions, clippy::similar_names)]
//! Implementation of [star sets](https://link.springer.com/chapter/10.1007/978-3-030-30942-8_39)
//! for representing affine transformed sets
use crate::affine::{Affine, Affine2, Affine4};
use crate::bounds::Bounds1;
use crate::inequality::Inequality;
use crate::polytope::Polytope;
use crate::tensorshape::TensorShape;
use crate::util::solve;
use good_lp::ResolutionError;
<<<<<<< HEAD
use log::debug;
=======
>>>>>>> 8ae2c76c
use log::{error, trace};
use ndarray::concatenate;
use ndarray::Array4;
use ndarray::Dimension;
use ndarray::Ix4;
use ndarray::ScalarOperand;
use ndarray::{Array1, Array2};
use ndarray::{ArrayView1, ArrayView2};
use ndarray::{Axis, Ix2, Zip};
use num::Float;
use rand::Rng;
use std::fmt::Debug;

pub type Star2<A> = Star<A, Ix2>;
pub type Star4<A> = Star<A, Ix4>;

/// Representation of a set acted on by a deep neural network (DNN)
///
/// Star sets are defined by a 1) constraint coefficient matrix, 2) upper
/// bound vector, 3) basis matrix, 4) center vector. (1) and (2) define a
/// polyhedron and (3) and (4) define an affine transformation of that
/// polyhedron.
///
/// Each Star set represents two sets implicitly: an input set and a
/// representation set. The input set is defined in the input space of the deep
/// neural network of interest. It's a polyhedron defined by the Star's
/// constraints (coefficient matrix and upper bound vector). The representation
/// set is defined in a latent or output space of the DNN. It is calculated by
/// applying the affine transformation defined by the Star's basis and center
/// to the input set polyhedron.
///
/// Based on: Tran, Hoang-Dung, et al. "Star-based reachability analysis of
/// deep neural networks." International Symposium on Formal Methods. Springer,
/// Cham, 2019.
#[derive(Clone, Debug)]
pub struct Star<T: Float, D: Dimension> {
    /// `representation` is the concatenation of [basis center] (where
    /// center is a column vector) and captures information about the
    /// transformed set
    representation: Affine<T, D>,
    /// `constraints` is the concatenation of [coeffs upper_bounds]
    /// and is a representation of the input polyhedron
    constraints: Option<Polytope<T>>,
}

impl<T: Float, D: Dimension> Star<T, D> {
    pub fn ndim(&self) -> usize {
        self.representation.ndim()
    }

    pub fn input_space_polytope(&self) -> Option<&Polytope<T>> {
        self.constraints.as_ref()
    }

    pub fn center(&self) -> ArrayView1<T> {
        self.representation.shift()
    }
}

impl<T: Float, D: Dimension> Star<T, D>
where
    T: ScalarOperand + From<f64> + Debug,
    f64: From<T>,
{
    pub fn num_constraints(&self) -> usize {
        match &self.constraints {
            Some(polytope) => polytope.num_constraints(),
            None => 0,
        }
    }

    /// Add constraints to restrict the input set. Each row represents a
    /// constraint and the last column represents the upper bounds.
    pub fn add_constraints(mut self, new_constraints: &Inequality<T>) -> Self {
        // assert_eq!(self.representation.is_lhs, new_constraints.is_lhs);
        if let Some(ref mut constrs) = self.constraints {
            constrs.add_constraints(new_constraints);
        } else {
            self.constraints = Some(Polytope::from_halfspaces(new_constraints.clone()));
        }
        self
    }
}

impl<T: Float> Star2<T>
where
    T: ScalarOperand + From<f64> + Debug + std::ops::MulAssign + std::ops::AddAssign,
    f64: From<T>,
{
    pub fn get_safe_subset(&self, safe_value: T) -> Self {
        let subset = self.clone();
        let mut new_constr: Inequality<T> = self.representation.clone().into();
        let mut rhs = new_constr.rhs_mut();
        rhs *= T::neg(T::one());
        rhs += safe_value;
        subset.add_constraints(&new_constr)
    }
}

impl<T: 'static + Float> Star2<T> {
    /// Create a new Star with given dimension.
    ///
    /// By default this Star covers the space because it has no constraints. To add constraints call `.add_constraints`.
    ///
    /// # Panics
    pub fn default(input_shape: &TensorShape) -> Self {
        assert_eq!(input_shape.rank(), 1);
        assert!(input_shape.is_fully_defined());
        let dim = input_shape[0].unwrap();
        Self {
            representation: Affine2::new(Array2::eye(dim), Array1::zeros(dim)),
            constraints: None,
        }
    }

    /// Create a new Star with given basis vector and center.
    ///
    /// By default this Star covers the space because it has no constraints. To add constraints call `.add_constraints`.
    pub fn new(basis: Array2<T>, center: Array1<T>) -> Self {
        Self {
            representation: Affine2::new(basis, center),
            constraints: None,
        }
    }

    pub fn with_constraints(mut self, constraints: Polytope<T>) -> Self {
        if self.constraints.is_some() {
            panic!();
        }
        self.constraints = Some(constraints);
        self
    }

    /// Get the dimension of the input space
    pub fn input_space_dim(&self) -> usize {
        self.representation.input_dim()
    }

    /// Get the dimension of the representation space
    pub fn representation_space_dim(&self) -> usize {
        self.representation.output_dim()
    }
}

impl<T: Float> Star2<T>
where
    T: ScalarOperand + From<f64> + Debug,
    f64: From<T>,
{
    pub fn with_input_bounds(mut self, input_bounds: Bounds1<T>) -> Self {
        if self.constraints.is_some() {
            self.constraints = self.constraints.map(|x| x.with_input_bounds(input_bounds));
        } else {
            self.constraints = Some(Polytope::from(input_bounds));
        }
        self
    }
}

impl<T: Float> Star2<T>
where
    T: ndarray::ScalarOperand,
{
    /// Apply an affine transformation to the representation
    pub fn affine_map2(&self, affine: &Affine<T, Ix2>) -> Self {
        Self {
            representation: affine * &self.representation,
            constraints: self.constraints.clone(),
        }
    }
}

impl<T: Float> Star2<T>
where
    T: std::convert::From<f64>
        + std::convert::Into<f64>
        + ndarray::ScalarOperand
        + std::fmt::Display
        + std::fmt::Debug
        + std::ops::MulAssign,
    f64: std::convert::From<T>,
{
    pub fn step_relu2(&self, index: usize) -> Vec<Self> {
        let neg_one: T = std::convert::From::from(-1.);

        let mut new_constr: Inequality<T> = {
            let mut aff = self.representation.get_eqn(index) * neg_one;
            let neg_shift_part = &aff.shift() * neg_one;
            aff.shift_mut().assign(&neg_shift_part);
            aff.into()
        };
        let upper_star = self.clone().add_constraints(&new_constr);

        new_constr *= neg_one;
        let mut lower_star = self.clone().add_constraints(&new_constr);
        lower_star.representation.zero_eqn(index);
        vec![lower_star, upper_star]
            .into_iter()
            .filter(|x| !x.is_empty())
            .collect()
    }

    pub fn step_relu2_dropout(&self, index: usize) -> Vec<Self> {
        let mut dropout_star = self.clone();
        dropout_star.representation.zero_eqn(index);

        let mut stars = self.step_relu2(index);
        stars.insert(0, dropout_star);
        stars.into_iter().filter(|x| !x.is_empty()).collect()
    }

    /// Calculates the minimum value of the equation at index `idx`
    /// given the constraints
    ///
    /// This method assumes that the constraints bound each dimension,
    /// both lower and upper.
    ///
    /// # Panics
    /// TODO: Change output type to Option<T>
    ///
    /// TODO: ResolutionError::Unbounded can result whether or not the
    /// constraints are infeasible if there are zeros in the
    /// objective. This needs to be checked either here or in the
    /// solve function. Currently this is way too hard to do, so we
    /// panic instead. We have an assumption that we start with a
    /// bounded box and therefore should never be unbounded.
    pub fn get_min(&self, idx: usize) -> T {
        let eqn = self.representation.get_eqn(idx);

        if let Some(ref poly) = self.constraints {
            let solved = solve(
                poly.coeffs().rows(),
                poly.ubs(),
                eqn.basis().index_axis(Axis(0), 0),
            );
            let val = match solved.0 {
                Ok(_) => std::convert::From::from(solved.1.unwrap()),
<<<<<<< HEAD
                Err(ResolutionError::Unbounded) => T::neg_infinity(),
                fallthrough => {
                    error!("solution: {:?}", fallthrough);
                    panic!()
                }
=======
                Err(ResolutionError::Infeasible) => panic!("Error, infeasible"),
                Err(ResolutionError::Unbounded) => panic!("Error, unbounded"),
                _ => panic!(),
>>>>>>> 8ae2c76c
            };
            self.center()[idx] + val
        } else {
            T::neg_infinity()
        }
    }

    /// Calculates the maximum value of the equation at index `idx`
    /// given the constraints
    ///
    /// This method assumes that the constraints bound each dimension,
    /// both lower and upper.
    ///
    /// # Panics
    /// TODO: Change output type to Option<T>
    pub fn get_max(&self, idx: usize) -> T {
        let neg_one: T = std::convert::From::from(-1.);
        let eqn = self.representation.get_eqn(idx) * neg_one;

        if let Some(ref poly) = self.constraints {
            let solved = solve(
                poly.coeffs().rows(),
                poly.ubs(),
                eqn.basis().index_axis(Axis(0), 0),
            );
            let val = match solved.0 {
                Ok(_) => std::convert::From::from(solved.1.unwrap()),
                Err(ResolutionError::Infeasible) => panic!("Error, infeasible"),
                Err(ResolutionError::Unbounded) => panic!("Error, unbounded"),
                _ => panic!(),
            };
            self.center()[idx] - val
        } else {
            T::infinity()
        }
    }

    pub fn calculate_axis_aligned_bounding_box(&self) -> Bounds1<T> {
        let lbs = Array1::from_iter((0..self.representation_space_dim()).map(|x| self.get_min(x)));
        let ubs = Array1::from_iter((0..self.representation_space_dim()).map(|x| self.get_max(x)));
        Bounds1::new(lbs, ubs)
    }

    /// Check whether the Star set is empty.
    pub fn is_empty(&self) -> bool {
        self.constraints
            .as_ref()
            .map_or(false, crate::polytope::Polytope::is_empty)
    }

    /// TODO: doc this
    ///
    /// # Panics
    pub fn trunc_gaussian_cdf(
        &self,
        mu: &Array1<T>,
        sigma: &Array2<T>,
        n: usize,
        max_iters: usize,
        input_bounds: &Option<Bounds1<T>>,
    ) -> (f64, f64, f64) {
        // remove fixed dimensions from mu and sigma
        debug!(
            "mu shape: {:?} sigma shape: {:?}",
            mu.shape(),
            sigma.shape()
        );
        if let Some(poly) = &self.constraints {
            if let Some(bounds) = input_bounds {
                let lbs = bounds.lower();
                let ubs = bounds.upper();
                /*
                let unfixed_idxs = Zip::from(lbs).and(ubs).map_collect(|&lb, &ub| lb != ub);
                let sigma_rows: Vec<ArrayView2<T>> = sigma
                    .rows()
                    .into_iter()
                    .zip(&unfixed_idxs)
                    .filter(|(_row, &fix)| fix)
                    .map(|(row, _fix)| row.insert_axis(Axis(0)))
                    .collect();
                let mut reduced_sigma = concatenate(Axis(0), sigma_rows.as_slice()).unwrap();
                let sigma_cols: Vec<ArrayView2<T>> = reduced_sigma
                    .columns()
                    .into_iter()
                    .zip(&unfixed_idxs)
                    .filter(|(_row, &fix)| fix)
                    .map(|(row, _fix)| row.insert_axis(Axis(1)))
                    .collect();
                reduced_sigma = concatenate(Axis(1), sigma_cols.as_slice()).unwrap();
                let reduced_mu: Array1<T> = mu
                    .into_iter()
                    .zip(&unfixed_idxs)
                    .filter(|(_val, &fix)| fix)
                    .map(|(&val, _fix)| val)
                    .collect();
                */
                debug_assert!(!poly.any_nan());
                let (mut reduced_poly, (_reduced_lbs, _reduced_ubs)) =
                    poly.reduce_fixed_inputs(&lbs, &ubs);
                reduced_poly.filter_trivial();
                debug_assert!(!reduced_poly.any_nan());
                reduced_poly.gaussian_cdf(&mu, &sigma, n, max_iters)
            } else {
                poly.gaussian_cdf(mu, sigma, n, max_iters)
            }
        } else {
            // Unbounded sums to 1
            (1., 0., 1.)
        }
    }

    /// # Panics
    // Allow if_let_else because rng is used in both branches, so closures don't work
    #[allow(clippy::too_many_lines, clippy::option_if_let_else)]
    pub fn gaussian_sample<R: Rng>(
        &self,
        rng: &mut R,
        mu: &Array1<T>,
        sigma: &Array2<T>,
        n: usize,
        max_iters: usize,
        input_bounds: &Option<Bounds1<T>>,
    ) -> Vec<(Array1<f64>, f64)> {
        // remove fixed dimensions from mu and sigma
        if let Some(poly) = &self.constraints {
            if let Some(bounds) = input_bounds {
                let lbs = bounds.lower();
                let ubs = bounds.upper();
                /*
                let unfixed_idxs = Zip::from(lbs).and(ubs).map_collect(|&lb, &ub| lb != ub);
                let sigma_rows: Vec<ArrayView2<T>> = sigma
                    .rows()
                    .into_iter()
                    .zip(&unfixed_idxs)
                    .filter(|(_row, &fix)| fix)
                    .map(|(row, _fix)| row.insert_axis(Axis(0)))
                    .collect();
                let mut reduced_sigma = concatenate(Axis(0), sigma_rows.as_slice()).unwrap();
                let sigma_cols: Vec<ArrayView2<T>> = reduced_sigma
                    .columns()
                    .into_iter()
                    .zip(&unfixed_idxs)
                    .filter(|(_row, &fix)| fix)
                    .map(|(row, _fix)| row.insert_axis(Axis(1)))
                    .collect();
                reduced_sigma = concatenate(Axis(1), sigma_cols.as_slice()).unwrap();
                let reduced_mu: Array1<T> = mu
                    .into_iter()
                    .zip(&unfixed_idxs)
                    .filter(|(_val, &fix)| fix)
                    .map(|(&val, _fix)| val)
                    .collect();
                */
                let (reduced_poly, (_reduced_lbs, _reduced_ubs)) =
                    poly.reduce_fixed_inputs(&lbs, &ubs);
                reduced_poly.gaussian_sample(rng, &mu, &sigma, n, max_iters)
            } else {
                poly.gaussian_sample(rng, mu, sigma, n, max_iters)
            }
        } else {
            // Unbounded sample from Gaussian
            todo!()
        }
    }
}

impl<T: 'static + Float> Star4<T> {
    /// Create a new Star with given dimension.
    ///
    /// By default this Star covers the space because it has no constraints. To add constraints call `.add_constraints`.
    ///
    /// # Panics
    pub fn default(input_shape: &TensorShape) -> Self {
        assert_eq!(input_shape.rank(), 3);
        assert!(input_shape.is_fully_defined());
        let shape_slice = input_shape.as_defined_slice().unwrap();
        let slice_exact: [usize; 4] = [
            shape_slice[0],
            shape_slice[1],
            shape_slice[2],
            shape_slice[3],
        ];
        Self {
            representation: Affine4::new(Array4::ones(slice_exact), Array1::zeros(shape_slice[3])),
            constraints: None,
        }
    }
}

#[cfg(test)]
mod test {
    use super::*;
    use crate::test_util::*;
    use ndarray::arr1;
    use proptest::prelude::*;
    use proptest::proptest;
    use std::panic;

    proptest! {
        #[test]
        fn test_get_min_feasible(star in non_empty_star(2,3)) {
            prop_assert!(!star.input_space_polytope().unwrap().is_empty(), "Polytope is empty");
            prop_assert!(!star.is_empty(), "Non empty star is empty");
            let result = panic::catch_unwind(|| {
                star.get_min(0);
            });
            prop_assert!(result.is_ok(), "Calculating min resulted in panic for feasible star");
        }

        #[test]
        fn test_get_min_infeasible(star in empty_star(2,1)) {
            prop_assert!(star.input_space_polytope().unwrap().is_empty(), "Polytope is empty");
            prop_assert!(star.is_empty(), "Empty star is not empty");
            let result = panic::catch_unwind(|| {
                star.get_min(0)
            });
            prop_assert!(result.is_err(), "Infeasible star did not panic for get_min {:#?}", result);
        }

        #[test]
        fn test_get_max_feasible(star in non_empty_star(2,3)) {
            prop_assert!(!star.input_space_polytope().unwrap().is_empty(), "Polytope is empty");
            prop_assert!(!star.is_empty(), "Non empty star is empty");
            let result = panic::catch_unwind(|| {
                star.get_max(0);
            });
            prop_assert!(result.is_ok(), "Calculating min resulted in panic for feasible star");
        }

        #[test]
        fn test_get_max_infeasible(star in empty_star(2,1)) {
            prop_assert!(star.input_space_polytope().unwrap().is_empty(), "Polytope is empty");
            prop_assert!(star.is_empty(), "Empty star is not empty");
            let result = panic::catch_unwind(|| {
                star.get_max(0)
            });
            prop_assert!(result.is_err(), "Infeasible star did not panic for get_min {:#?}", result);
        }

        #[test]
        fn test_get_min_box_polytope(basis in array2(2, 2)) {
            let num_dims = 2;
            let box_coeffs = Array2::eye(num_dims);
            let mut box_rhs = Array1::ones(num_dims);
            box_rhs *= 20.;

            let mut box_ineq = Inequality::new(box_coeffs.clone(), box_rhs.clone());
            let lower_box_ineq = Inequality::new(-1. * box_coeffs, box_rhs);

            box_ineq.add_eqns(&lower_box_ineq);
            let poly = Polytope::from_halfspaces(box_ineq);

            let center = arr1(&[0.0, 0.0]);
            let star = Star2::new(basis, center).with_constraints(poly);

            let result = panic::catch_unwind(|| {
                star.get_min(0);
            });
            assert!(result.is_ok());
        }

        #[test]
        fn test_get_max_box_polytope(basis in array2(2, 2)) {
            let num_dims = 2;
            let box_coeffs = Array2::eye(num_dims);
            let mut box_rhs = Array1::ones(num_dims);
            box_rhs *= 20.;

            let mut box_ineq = Inequality::new(box_coeffs.clone(), box_rhs.clone());
            let lower_box_ineq = Inequality::new(-1. * box_coeffs, box_rhs);

            box_ineq.add_eqns(&lower_box_ineq);
            let poly = Polytope::from_halfspaces(box_ineq);

            let center = arr1(&[0.0, 0.0]);
            let star = Star2::new(basis, center).with_constraints(poly);

            let result = panic::catch_unwind(|| {
                star.get_max(0);
            });
            assert!(result.is_ok());
        }


    }

    #[test]
    fn test_gaussian_sample() {}
}<|MERGE_RESOLUTION|>--- conflicted
+++ resolved
@@ -8,10 +8,7 @@
 use crate::tensorshape::TensorShape;
 use crate::util::solve;
 use good_lp::ResolutionError;
-<<<<<<< HEAD
 use log::debug;
-=======
->>>>>>> 8ae2c76c
 use log::{error, trace};
 use ndarray::concatenate;
 use ndarray::Array4;
@@ -249,17 +246,9 @@
             );
             let val = match solved.0 {
                 Ok(_) => std::convert::From::from(solved.1.unwrap()),
-<<<<<<< HEAD
-                Err(ResolutionError::Unbounded) => T::neg_infinity(),
-                fallthrough => {
-                    error!("solution: {:?}", fallthrough);
-                    panic!()
-                }
-=======
                 Err(ResolutionError::Infeasible) => panic!("Error, infeasible"),
                 Err(ResolutionError::Unbounded) => panic!("Error, unbounded"),
                 _ => panic!(),
->>>>>>> 8ae2c76c
             };
             self.center()[idx] + val
         } else {
