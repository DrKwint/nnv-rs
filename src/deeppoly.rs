--- conflicted
+++ resolved
@@ -127,19 +127,6 @@
             input_bounds.clone(),
             (Affine2::identity(ndim), Affine2::identity(ndim)),
         ),
-<<<<<<< HEAD
-        |(laff, uaff), op| {
-            trace!("op {:?}", op);
-            // Substitute input concrete bounds into current abstract bounds
-            // to get current concrete bounds
-            let bounds_concrete = Bounds1::new(
-                laff.apply(&Array1::ones(ndim).view()),
-                uaff.apply(&Array1::ones(ndim).view()),
-            );
-            let out = op.apply_bounds(bounds_concrete, laff, uaff);
-            trace!("new bounds {:?}", out.0);
-            out.1
-=======
         |(bounds_concrete, (laff, uaff)), op| {
             let out = op.apply_bounds(&bounds_concrete, &laff, &uaff);
             debug_assert!(out.0.bounds_iter().into_iter().all(|x| x[[0]] <= x[[1]]));
@@ -158,7 +145,6 @@
                 );
             }
             out
->>>>>>> 8ae2c76c
         },
     );
     // Final substitution to get output bounds
