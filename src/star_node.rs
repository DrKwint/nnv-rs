use crate::affine::Affine2;
use crate::bounds::Bounds1;
use crate::deeppoly::deep_poly;
use crate::dnn::DNNIndex;
use crate::dnn::DNNIterator;
use crate::dnn::DNN;
use crate::star::Star;
use log::debug;
use ndarray::Dimension;
use ndarray::Ix2;
use ndarray::{Array1, Array2};
use num::Float;
use rand::Rng;
use std::fmt::Debug;
use std::iter::Sum;

#[derive(Debug, Clone)]
pub enum StarNodeOp<T: num::Float> {
<<<<<<< HEAD
    Leaf,
    Affine(Affine2<T>),
    StepRelu(usize),
    StepReluDropout((T, usize)),
=======
	Leaf,
	Affine(Affine2<T>),
	StepRelu(usize),
>>>>>>> a846facf
}

impl<T: num::Float + Default + Sum + Debug + 'static> StarNodeOp<T> {
	pub fn apply_bounds(
		&self,
		bounds: Bounds1<T>,
		lower_aff: Affine2<T>,
		upper_aff: Affine2<T>,
	) -> (Bounds1<T>, (Affine2<T>, Affine2<T>)) {
		match self {
			Self::Leaf => (bounds, (lower_aff, upper_aff)),
			Self::Affine(aff) => (
				bounds,
				(
					aff.signed_compose(&lower_aff, &upper_aff),
					aff.signed_compose(&upper_aff, &lower_aff),
				),
			),
			Self::StepRelu(dim) => {
				crate::deeppoly::deep_poly_steprelu(*dim, bounds, lower_aff, upper_aff)
			}
		}
	}
}

#[derive(Debug, Clone)]
<<<<<<< HEAD
pub enum StarNodeType<T: num::Float> {
    Leaf,
    Affine {
        child_idx: usize,
    },
    StepRelu {
        dim: usize,
        fst_child_idx: usize,
        snd_child_idx: Option<usize>,
    },
    StepReluDropOut {
        dim: usize,
        dropout_prob: T,
        fst_child_idx: usize,
        snd_child_idx: Option<usize>,
        trd_child_idx: Option<usize>,
    },
=======
pub enum StarNodeType {
	Leaf,
	Affine {
		child_idx: usize,
	},
	StepRelu {
		dim: usize,
		fst_child_idx: usize,
		snd_child_idx: Option<usize>,
	},
	StepReluDropOut {
		dim: usize,
		fst_child_idx: usize,
		snd_child_idx: Option<usize>,
		trd_child_idx: Option<usize>,
	},
>>>>>>> a846facf
}

#[derive(Debug, Clone)]
pub struct StarNode<T: num::Float, D: Dimension> {
<<<<<<< HEAD
    star: Star<T, D>,
    children: Option<StarNodeType<T>>,
    dnn_index: DNNIndex,
    star_cdf: Option<T>,
    output_bounds: Option<(T, T)>,
    is_feasible: bool,
=======
	star: Star<T, D>,
	children: Option<StarNodeType>,
	dnn_index: DNNIndex,
	star_cdf: Option<T>,
	output_bounds: Option<(T, T)>,
	is_feasible: bool,
>>>>>>> a846facf
}

impl<T: num::Float, D: Dimension> StarNode<T, D> {
	pub fn default(star: Star<T, D>) -> Self {
		Self {
			star,
			children: None,
			dnn_index: DNNIndex::default(),
			star_cdf: None,
			output_bounds: None,
			is_feasible: true,
		}
	}

	pub fn with_dnn_index(mut self, dnn_index: DNNIndex) -> Self {
		self.dnn_index = dnn_index;
		self
	}
}

impl<T: num::Float, D: Dimension> StarNode<T, D>
where
	T: std::convert::From<f64>
		+ std::convert::Into<f64>
		+ ndarray::ScalarOperand
		+ std::fmt::Display
		+ std::fmt::Debug
		+ std::ops::MulAssign
		+ std::ops::AddAssign,
	f64: std::convert::From<T>,
{
<<<<<<< HEAD
    pub fn get_star(&self) -> &Star<T, D> {
        &self.star
    }

    pub fn get_index(&self) -> DNNIndex {
        self.dnn_index
    }

    pub fn get_feasible(&self) -> bool {
        self.is_feasible
    }

    pub fn set_feasible(&mut self, val: bool) {
        self.is_feasible = val
    }

    pub fn get_expanded(&self) -> bool {
        todo!()
    }

    pub fn gaussian_cdf(
        &mut self,
        mu: &Array1<T>,
        sigma: &Array2<T>,
        n: usize,
        max_iters: usize,
    ) -> T {
        self.star_cdf.map_or_else(
            || {
                let out = self.star.trunc_gaussian_cdf(mu, sigma, n, max_iters);
                let cdf = out.0.into();
                self.star_cdf = Some(cdf);
                cdf
            },
            |cdf| cdf,
        )
    }

    pub fn set_cdf(&mut self, val: T) {
        self.star_cdf = Some(val);
    }

    /// # Panics
    pub fn add_cdf(&mut self, add: T) {
        if let Some(ref mut cdf) = self.star_cdf {
            *cdf += add
        } else {
            todo!()
        }
    }

    pub fn get_child_ids(&self) -> Option<Vec<usize>> {
        match self.children {
            Some(StarNodeType::Leaf) => Some(vec![]),
            Some(StarNodeType::Affine { child_idx }) => Some(vec![child_idx]),
            Some(StarNodeType::StepRelu {
                dim,
                fst_child_idx,
                snd_child_idx,
            }) => {
                let mut child_ids: Vec<usize> = Vec::new();
                child_ids.push(fst_child_idx);
                if let Some(idx) = snd_child_idx {
                    child_ids.push(idx);
                }
                Some(child_ids)
            }
            Some(StarNodeType::StepReluDropOut {
                dim: usize,
                dropout_prob: T,
                fst_child_idx,
                snd_child_idx,
                trd_child_idx,
            }) => {
                let mut child_ids: Vec<usize> = Vec::new();
                child_ids.push(fst_child_idx);
                if let Some(idx) = snd_child_idx {
                    child_ids.push(idx);
                }
                if let Some(idx) = trd_child_idx {
                    child_ids.push(idx);
                }
                Some(child_ids)
            }
            None => None,
            _ => todo!(),
        }
    }
=======
	pub fn get_star(&self) -> &Star<T, D> {
		&self.star
	}

	pub fn get_index(&self) -> DNNIndex {
		self.dnn_index
	}

	pub fn get_feasible(&self) -> bool {
		self.is_feasible
	}

	pub fn set_feasible(&mut self, val: bool) {
		self.is_feasible = val
	}

	pub fn get_expanded(&self) -> bool {
		todo!()
	}

	pub fn gaussian_cdf(
		&mut self,
		mu: &Array1<T>,
		sigma: &Array2<T>,
		n: usize,
		max_iters: usize,
	) -> T {
		self.star_cdf.map_or_else(
			|| {
				let out = self.star.trunc_gaussian_cdf(mu, sigma, n, max_iters);
				let cdf = out.0.into();
				self.star_cdf = Some(cdf);
				cdf
			},
			|cdf| cdf,
		)
	}

	pub fn set_cdf(&mut self, val: T) {
		self.star_cdf = Some(val);
	}

	/// # Panics
	pub fn add_cdf(&mut self, add: T) {
		if let Some(ref mut cdf) = self.star_cdf {
			*cdf += add
		} else {
			todo!()
		}
	}

	pub fn get_child_ids(&self) -> Option<Vec<usize>> {
		match self.children {
			Some(StarNodeType::Leaf) => Some(vec![]),
			Some(StarNodeType::Affine { child_idx }) => Some(vec![child_idx]),
			Some(StarNodeType::StepRelu {
				dim,
				fst_child_idx,
				snd_child_idx,
			}) => {
				let mut child_ids: Vec<usize> = Vec::new();
				child_ids.push(fst_child_idx);
				if let Some(idx) = snd_child_idx {
					child_ids.push(idx);
				}
				Some(child_ids)
			}
			Some(StarNodeType::StepReluDropOut {
				dim: usize,
				fst_child_idx,
				snd_child_idx,
				trd_child_idx,
			}) => {
				let mut child_ids: Vec<usize> = Vec::new();
				child_ids.push(fst_child_idx);
				if let Some(idx) = snd_child_idx {
					child_ids.push(idx);
				}
				if let Some(idx) = trd_child_idx {
					child_ids.push(idx);
				}
				Some(child_ids)
			}
			None => None,
		}
	}

	pub fn set_children(&mut self, children: StarNodeType) {
		self.children = Some(children);
	}
>>>>>>> a846facf
}

impl<T: Float> StarNode<T, Ix2>
where
	T: std::convert::From<f64>
		+ std::convert::Into<f64>
		+ ndarray::ScalarOperand
		+ std::fmt::Display
		+ std::fmt::Debug
		+ std::ops::MulAssign
		+ std::ops::AddAssign
		+ std::default::Default
		+ std::iter::Sum,
	f64: std::convert::From<T>,
{
<<<<<<< HEAD
    pub fn gaussian_sample<R: Rng>(
        &self,
        rng: &mut R,
        mu: &Array1<T>,
        sigma: &Array2<T>,
        n: usize,
        max_iters: usize,
        input_bounds: &Option<Bounds1<T>>,
    ) -> Vec<(Array1<T>, T)> {
        self.star
            .clone()
            .gaussian_sample(rng, mu, sigma, n, max_iters, input_bounds)
            .iter()
            .map(|(arr, val)| (arr.mapv(|x| x.into()), num::NumCast::from(*val).unwrap()))
            .collect()
    }

    pub fn get_output_bounds(
        &mut self,
        dnn: &DNN<T>,
        idx: usize,
        output_fn: &dyn Fn(Bounds1<T>) -> (T, T),
    ) -> (T, T) {
        self.output_bounds.map_or_else(
            || {
                let bounding_box = self.star.calculate_axis_aligned_bounding_box();
                // TODO: update this to use DeepPoly to get proper bounds rather than this estimate
                /*
                let bounds = {
                    let out_star = dnn
                        .get_layers()
                        .iter()
                        .skip(self.dnn_layer)
                        .fold(self.star.clone(), |s: Star<T, Ix2>, l: &Layer<T>| {
                            l.apply_star2(s)
                        });
                    (out_star.clone().get_min(idx), out_star.get_max(idx))
                };
                self.output_bounds = Some(bounds);
                */
                output_fn(deep_poly(bounding_box, dnn))
            },
            |bounds| bounds,
        )
    }

    /// Expand a node's children, possibly inserting them into the arena.
    ///
    /// # Arguments
    ///
    /// * `self` - The node to expand
    /// * `node_arena` - The data structure storing star nodes
    /// * `dnn_iter` - The iterator of operations in the dnn
    ///
    /// # Returns
    /// * `child_ids` - A vector containing the ids of the child nodes
    pub fn get_children(
        &mut self,
        arena: &mut Vec<StarNode<T, Ix2>>,
        dnn: &DNN<T>,
    ) -> StarNodeType<T> {
        if let Some(children) = self.children {
            return children;
        }

        let dnn_iter = &mut DNNIterator::new(dnn, self.dnn_index);

        // Get this node's operation from the dnn_iter
        let op = dnn_iter.next();
        // Do this node's operation to produce its children
        match op {
            Some(StarNodeOp::Leaf) => {
                self.children = Some(StarNodeType::Leaf);
            }
            Some(StarNodeOp::Affine(aff)) => {
                let idx = arena.len();
                let child_idx = arena.new_node(
                    StarNode::default(self.star.clone().affine_map2(&aff))
                        .with_dnn_index(dnn_iter.get_idx()),
                );
                self.children = Some(StarNodeType::Affine { child_idx });
            }
            Some(StarNodeOp::StepRelu(dim)) => {
                let child_stars = self.star.clone().step_relu2(dim);
                let ids: Vec<usize> = child_stars
                    .into_iter()
                    .map(|star| {
                        let idx = arena.len();
                        arena.push(StarNode::default(star).with_dnn_index(dnn_iter.get_idx()));
                        idx
                    })
                    .collect();
                self.children = Some(StarNodeType::StepRelu {
                    dim,
                    fst_child_idx: ids[0],
                    snd_child_idx: ids.get(1).cloned(),
                });
            }
            Some(StarNodeOp::StepReluDropout((dropout_prob, dim))) => {
                let child_stars = self.star.clone().step_relu2_dropout(dim);
                let ids: Vec<usize> = child_stars
                    .into_iter()
                    .map(|star| {
                        let idx = arena.len();
                        arena.push(StarNode::default(star).with_dnn_index(dnn_iter.get_idx()));
                        idx
                    })
                    .collect();
                self.children = Some(StarNodeType::StepReluDropOut {
                    dim,
                    dropout_prob,
                    fst_child_idx: ids[0],
                    snd_child_idx: ids.get(1).cloned(),
                    trd_child_idx: ids.get(2).cloned(),
                });
            }
            None => panic!(),
            _ => todo!(),
        };
        self.children.unwrap()
    }
=======
	pub fn gaussian_sample<R: Rng>(
		&self,
		rng: &mut R,
		mu: &Array1<T>,
		sigma: &Array2<T>,
		n: usize,
		max_iters: usize,
		input_bounds: &Option<Bounds1<T>>,
	) -> Vec<(Array1<T>, T)> {
		self.star
			.clone()
			.gaussian_sample(rng, mu, sigma, n, max_iters, input_bounds)
			.iter()
			.map(|(arr, val)| (arr.mapv(|x| x.into()), num::NumCast::from(*val).unwrap()))
			.collect()
	}

	pub fn get_output_bounds(
		&mut self,
		dnn: &DNN<T>,
		output_fn: &dyn Fn(Bounds1<T>) -> (T, T),
	) -> (T, T) {
		self.output_bounds.map_or_else(
			|| {
				debug!("get_output_bounds on star {:?}", self.star);
				let bounding_box = self.star.calculate_axis_aligned_bounding_box();
				// TODO: update this to use DeepPoly to get proper bounds rather than this estimate
				/*
				let bounds = {
					let out_star = dnn
						.get_layers()
						.iter()
						.skip(self.dnn_layer)
						.fold(self.star.clone(), |s: Star<T, Ix2>, l: &Layer<T>| {
							l.apply_star2(s)
						});
					(out_star.clone().get_min(idx), out_star.get_max(idx))
				};
				self.output_bounds = Some(bounds);
				*/
				output_fn(deep_poly(
					bounding_box,
					DNNIterator::new(dnn, self.dnn_index.clone()),
				))
			},
			|bounds| bounds,
		)
	}
>>>>>>> a846facf
}

pub trait ArenaLike<T> {
	fn new_node(&mut self, data: T) -> usize;
}

impl<T: num::Float, D: Dimension> ArenaLike<StarNode<T, D>> for Vec<StarNode<T, D>> {
	fn new_node(&mut self, data: StarNode<T, D>) -> usize {
		let new_id = self.len();
		self.push(data);
		new_id
	}
}<|MERGE_RESOLUTION|>--- conflicted
+++ resolved
@@ -16,16 +16,10 @@
 
 #[derive(Debug, Clone)]
 pub enum StarNodeOp<T: num::Float> {
-<<<<<<< HEAD
     Leaf,
     Affine(Affine2<T>),
     StepRelu(usize),
     StepReluDropout((T, usize)),
-=======
-	Leaf,
-	Affine(Affine2<T>),
-	StepRelu(usize),
->>>>>>> a846facf
 }
 
 impl<T: num::Float + Default + Sum + Debug + 'static> StarNodeOp<T> {
@@ -52,7 +46,6 @@
 }
 
 #[derive(Debug, Clone)]
-<<<<<<< HEAD
 pub enum StarNodeType<T: num::Float> {
     Leaf,
     Affine {
@@ -70,43 +63,16 @@
         snd_child_idx: Option<usize>,
         trd_child_idx: Option<usize>,
     },
-=======
-pub enum StarNodeType {
-	Leaf,
-	Affine {
-		child_idx: usize,
-	},
-	StepRelu {
-		dim: usize,
-		fst_child_idx: usize,
-		snd_child_idx: Option<usize>,
-	},
-	StepReluDropOut {
-		dim: usize,
-		fst_child_idx: usize,
-		snd_child_idx: Option<usize>,
-		trd_child_idx: Option<usize>,
-	},
->>>>>>> a846facf
 }
 
 #[derive(Debug, Clone)]
 pub struct StarNode<T: num::Float, D: Dimension> {
-<<<<<<< HEAD
     star: Star<T, D>,
     children: Option<StarNodeType<T>>,
     dnn_index: DNNIndex,
     star_cdf: Option<T>,
     output_bounds: Option<(T, T)>,
     is_feasible: bool,
-=======
-	star: Star<T, D>,
-	children: Option<StarNodeType>,
-	dnn_index: DNNIndex,
-	star_cdf: Option<T>,
-	output_bounds: Option<(T, T)>,
-	is_feasible: bool,
->>>>>>> a846facf
 }
 
 impl<T: num::Float, D: Dimension> StarNode<T, D> {
@@ -138,7 +104,6 @@
 		+ std::ops::AddAssign,
 	f64: std::convert::From<T>,
 {
-<<<<<<< HEAD
     pub fn get_star(&self) -> &Star<T, D> {
         &self.star
     }
@@ -227,98 +192,6 @@
             _ => todo!(),
         }
     }
-=======
-	pub fn get_star(&self) -> &Star<T, D> {
-		&self.star
-	}
-
-	pub fn get_index(&self) -> DNNIndex {
-		self.dnn_index
-	}
-
-	pub fn get_feasible(&self) -> bool {
-		self.is_feasible
-	}
-
-	pub fn set_feasible(&mut self, val: bool) {
-		self.is_feasible = val
-	}
-
-	pub fn get_expanded(&self) -> bool {
-		todo!()
-	}
-
-	pub fn gaussian_cdf(
-		&mut self,
-		mu: &Array1<T>,
-		sigma: &Array2<T>,
-		n: usize,
-		max_iters: usize,
-	) -> T {
-		self.star_cdf.map_or_else(
-			|| {
-				let out = self.star.trunc_gaussian_cdf(mu, sigma, n, max_iters);
-				let cdf = out.0.into();
-				self.star_cdf = Some(cdf);
-				cdf
-			},
-			|cdf| cdf,
-		)
-	}
-
-	pub fn set_cdf(&mut self, val: T) {
-		self.star_cdf = Some(val);
-	}
-
-	/// # Panics
-	pub fn add_cdf(&mut self, add: T) {
-		if let Some(ref mut cdf) = self.star_cdf {
-			*cdf += add
-		} else {
-			todo!()
-		}
-	}
-
-	pub fn get_child_ids(&self) -> Option<Vec<usize>> {
-		match self.children {
-			Some(StarNodeType::Leaf) => Some(vec![]),
-			Some(StarNodeType::Affine { child_idx }) => Some(vec![child_idx]),
-			Some(StarNodeType::StepRelu {
-				dim,
-				fst_child_idx,
-				snd_child_idx,
-			}) => {
-				let mut child_ids: Vec<usize> = Vec::new();
-				child_ids.push(fst_child_idx);
-				if let Some(idx) = snd_child_idx {
-					child_ids.push(idx);
-				}
-				Some(child_ids)
-			}
-			Some(StarNodeType::StepReluDropOut {
-				dim: usize,
-				fst_child_idx,
-				snd_child_idx,
-				trd_child_idx,
-			}) => {
-				let mut child_ids: Vec<usize> = Vec::new();
-				child_ids.push(fst_child_idx);
-				if let Some(idx) = snd_child_idx {
-					child_ids.push(idx);
-				}
-				if let Some(idx) = trd_child_idx {
-					child_ids.push(idx);
-				}
-				Some(child_ids)
-			}
-			None => None,
-		}
-	}
-
-	pub fn set_children(&mut self, children: StarNodeType) {
-		self.children = Some(children);
-	}
->>>>>>> a846facf
 }
 
 impl<T: Float> StarNode<T, Ix2>
@@ -334,7 +207,6 @@
 		+ std::iter::Sum,
 	f64: std::convert::From<T>,
 {
-<<<<<<< HEAD
     pub fn gaussian_sample<R: Rng>(
         &self,
         rng: &mut R,
@@ -353,128 +225,6 @@
     }
 
     pub fn get_output_bounds(
-        &mut self,
-        dnn: &DNN<T>,
-        idx: usize,
-        output_fn: &dyn Fn(Bounds1<T>) -> (T, T),
-    ) -> (T, T) {
-        self.output_bounds.map_or_else(
-            || {
-                let bounding_box = self.star.calculate_axis_aligned_bounding_box();
-                // TODO: update this to use DeepPoly to get proper bounds rather than this estimate
-                /*
-                let bounds = {
-                    let out_star = dnn
-                        .get_layers()
-                        .iter()
-                        .skip(self.dnn_layer)
-                        .fold(self.star.clone(), |s: Star<T, Ix2>, l: &Layer<T>| {
-                            l.apply_star2(s)
-                        });
-                    (out_star.clone().get_min(idx), out_star.get_max(idx))
-                };
-                self.output_bounds = Some(bounds);
-                */
-                output_fn(deep_poly(bounding_box, dnn))
-            },
-            |bounds| bounds,
-        )
-    }
-
-    /// Expand a node's children, possibly inserting them into the arena.
-    ///
-    /// # Arguments
-    ///
-    /// * `self` - The node to expand
-    /// * `node_arena` - The data structure storing star nodes
-    /// * `dnn_iter` - The iterator of operations in the dnn
-    ///
-    /// # Returns
-    /// * `child_ids` - A vector containing the ids of the child nodes
-    pub fn get_children(
-        &mut self,
-        arena: &mut Vec<StarNode<T, Ix2>>,
-        dnn: &DNN<T>,
-    ) -> StarNodeType<T> {
-        if let Some(children) = self.children {
-            return children;
-        }
-
-        let dnn_iter = &mut DNNIterator::new(dnn, self.dnn_index);
-
-        // Get this node's operation from the dnn_iter
-        let op = dnn_iter.next();
-        // Do this node's operation to produce its children
-        match op {
-            Some(StarNodeOp::Leaf) => {
-                self.children = Some(StarNodeType::Leaf);
-            }
-            Some(StarNodeOp::Affine(aff)) => {
-                let idx = arena.len();
-                let child_idx = arena.new_node(
-                    StarNode::default(self.star.clone().affine_map2(&aff))
-                        .with_dnn_index(dnn_iter.get_idx()),
-                );
-                self.children = Some(StarNodeType::Affine { child_idx });
-            }
-            Some(StarNodeOp::StepRelu(dim)) => {
-                let child_stars = self.star.clone().step_relu2(dim);
-                let ids: Vec<usize> = child_stars
-                    .into_iter()
-                    .map(|star| {
-                        let idx = arena.len();
-                        arena.push(StarNode::default(star).with_dnn_index(dnn_iter.get_idx()));
-                        idx
-                    })
-                    .collect();
-                self.children = Some(StarNodeType::StepRelu {
-                    dim,
-                    fst_child_idx: ids[0],
-                    snd_child_idx: ids.get(1).cloned(),
-                });
-            }
-            Some(StarNodeOp::StepReluDropout((dropout_prob, dim))) => {
-                let child_stars = self.star.clone().step_relu2_dropout(dim);
-                let ids: Vec<usize> = child_stars
-                    .into_iter()
-                    .map(|star| {
-                        let idx = arena.len();
-                        arena.push(StarNode::default(star).with_dnn_index(dnn_iter.get_idx()));
-                        idx
-                    })
-                    .collect();
-                self.children = Some(StarNodeType::StepReluDropOut {
-                    dim,
-                    dropout_prob,
-                    fst_child_idx: ids[0],
-                    snd_child_idx: ids.get(1).cloned(),
-                    trd_child_idx: ids.get(2).cloned(),
-                });
-            }
-            None => panic!(),
-            _ => todo!(),
-        };
-        self.children.unwrap()
-    }
-=======
-	pub fn gaussian_sample<R: Rng>(
-		&self,
-		rng: &mut R,
-		mu: &Array1<T>,
-		sigma: &Array2<T>,
-		n: usize,
-		max_iters: usize,
-		input_bounds: &Option<Bounds1<T>>,
-	) -> Vec<(Array1<T>, T)> {
-		self.star
-			.clone()
-			.gaussian_sample(rng, mu, sigma, n, max_iters, input_bounds)
-			.iter()
-			.map(|(arr, val)| (arr.mapv(|x| x.into()), num::NumCast::from(*val).unwrap()))
-			.collect()
-	}
-
-	pub fn get_output_bounds(
 		&mut self,
 		dnn: &DNN<T>,
 		output_fn: &dyn Fn(Bounds1<T>) -> (T, T),
@@ -505,7 +255,82 @@
 			|bounds| bounds,
 		)
 	}
->>>>>>> a846facf
+
+    /// Expand a node's children, possibly inserting them into the arena.
+    ///
+    /// # Arguments
+    ///
+    /// * `self` - The node to expand
+    /// * `node_arena` - The data structure storing star nodes
+    /// * `dnn_iter` - The iterator of operations in the dnn
+    ///
+    /// # Returns
+    /// * `child_ids` - A vector containing the ids of the child nodes
+    pub fn get_children(
+        &mut self,
+        arena: &mut Vec<StarNode<T, Ix2>>,
+        dnn: &DNN<T>,
+    ) -> StarNodeType<T> {
+        if let Some(children) = self.children {
+            return children;
+        }
+
+        let dnn_iter = &mut DNNIterator::new(dnn, self.dnn_index);
+
+        // Get this node's operation from the dnn_iter
+        let op = dnn_iter.next();
+        // Do this node's operation to produce its children
+        match op {
+            Some(StarNodeOp::Leaf) => {
+                self.children = Some(StarNodeType::Leaf);
+            }
+            Some(StarNodeOp::Affine(aff)) => {
+                let idx = arena.len();
+                let child_idx = arena.new_node(
+                    StarNode::default(self.star.clone().affine_map2(&aff))
+                        .with_dnn_index(dnn_iter.get_idx()),
+                );
+                self.children = Some(StarNodeType::Affine { child_idx });
+            }
+            Some(StarNodeOp::StepRelu(dim)) => {
+                let child_stars = self.star.clone().step_relu2(dim);
+                let ids: Vec<usize> = child_stars
+                    .into_iter()
+                    .map(|star| {
+                        let idx = arena.len();
+                        arena.push(StarNode::default(star).with_dnn_index(dnn_iter.get_idx()));
+                        idx
+                    })
+                    .collect();
+                self.children = Some(StarNodeType::StepRelu {
+                    dim,
+                    fst_child_idx: ids[0],
+                    snd_child_idx: ids.get(1).cloned(),
+                });
+            }
+            Some(StarNodeOp::StepReluDropout((dropout_prob, dim))) => {
+                let child_stars = self.star.clone().step_relu2_dropout(dim);
+                let ids: Vec<usize> = child_stars
+                    .into_iter()
+                    .map(|star| {
+                        let idx = arena.len();
+                        arena.push(StarNode::default(star).with_dnn_index(dnn_iter.get_idx()));
+                        idx
+                    })
+                    .collect();
+                self.children = Some(StarNodeType::StepReluDropOut {
+                    dim,
+                    dropout_prob,
+                    fst_child_idx: ids[0],
+                    snd_child_idx: ids.get(1).cloned(),
+                    trd_child_idx: ids.get(2).cloned(),
+                });
+            }
+            None => panic!(),
+            _ => todo!(),
+        };
+        self.children.unwrap()
+    }
 }
 
 pub trait ArenaLike<T> {
