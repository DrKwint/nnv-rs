--- conflicted
+++ resolved
@@ -50,15 +50,11 @@
     pub fn get_child_ids(&self) -> Vec<usize> {
         match self {
             StarNodeType::Leaf => vec![],
-<<<<<<< HEAD
-            StarNodeType::Interpolate { child_idx } => vec![*child_idx],
-            StarNodeType::Affine { child_idx } => vec![*child_idx],
-            StarNodeType::Conv { child_idx } => vec![*child_idx],
-=======
-            StarNodeType::Affine { child_idx } | StarNodeType::Conv { child_idx } => {
+            StarNodeType::Affine { child_idx }
+            | StarNodeType::Conv { child_idx }
+            | StarNodeType::Interpolate { child_idx } => {
                 vec![*child_idx]
             }
->>>>>>> a3d54c51
             StarNodeType::StepRelu {
                 dim: _,
                 fst_child_idx,
