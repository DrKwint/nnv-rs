--- conflicted
+++ resolved
@@ -35,30 +35,6 @@
 pub mod test_util;
 pub mod util;
 
-<<<<<<< HEAD
-use crate::affine::Affine2;
-use crate::affine::Affine4;
-use crate::bounds::Bounds1;
-use crate::dnn::DNNIndex;
-use crate::dnn::DNNIterator;
-use affine::Affine;
-use asterism::Asterism;
-pub use bounds::Bounds;
-use constellation::Constellation;
-pub use dnn::Layer;
-pub use dnn::DNN;
-use ndarray::Ix2;
-use numpy::PyArray1;
-use numpy::{PyReadonlyArray1, PyReadonlyArray2, PyReadonlyArray4};
-use pyo3::prelude::*;
-use pyo3::types::PyTuple;
-use pyo3::PyObjectProtocol;
-use rand::thread_rng;
-use star::Star2;
-pub use star_node::StarNode;
-
-=======
->>>>>>> 059a087c
 pub trait NNVFloat = 'static
     + num::Float
     + std::convert::From<f64>
@@ -71,206 +47,4 @@
     + std::default::Default
     + std::iter::Sum
     + approx::AbsDiffEq
-<<<<<<< HEAD
-    + rand::distributions::uniform::SampleUniform;
-
-/*
-#[pyclass]
-#[derive(Clone, Debug)]
-struct PyDNN {
-    dnn: DNN<f64>,
-}
-
-#[pymethods]
-impl PyDNN {
-    #[new]
-    fn new() -> Self {
-        Self {
-            dnn: DNN::default(),
-        }
-    }
-
-    pub fn input_shape(&self) -> Vec<Option<usize>> {
-        self.dnn.input_shape().into()
-    }
-
-    fn add_dense(&mut self, filters: PyReadonlyArray2<f32>, bias: PyReadonlyArray1<f32>) {
-        self.dnn.add_layer(Layer::new_dense(Affine2::new(
-            filters
-                .as_array()
-                .to_owned()
-                .mapv(|x| <f64 as num::NumCast>::from(x).unwrap()),
-            bias.as_array()
-                .to_owned()
-                .mapv(|x| <f64 as num::NumCast>::from(x).unwrap()),
-        )))
-    }
-
-    fn add_conv(&mut self, filters: PyReadonlyArray4<f32>, bias: PyReadonlyArray1<f32>) {
-        self.dnn.add_layer(Layer::new_conv(Affine4::new(
-            filters
-                .as_array()
-                .to_owned()
-                .mapv(|x| <f64 as num::NumCast>::from(x).unwrap()),
-            bias.as_array()
-                .to_owned()
-                .mapv(|x| <f64 as num::NumCast>::from(x).unwrap()),
-        )))
-    }
-
-    fn add_maxpool(&mut self, pool_size: usize) {
-        self.dnn.add_layer(Layer::new_maxpool(pool_size))
-    }
-
-    fn add_flatten(&mut self) {
-        self.dnn.add_layer(Layer::Flatten)
-    }
-
-    fn add_relu(&mut self, ndim: usize) {
-        self.dnn.add_layer(Layer::new_relu(ndim))
-    }
-
-    fn deeppoly_output_bounds(
-        &self,
-        lower_input_bounds: PyReadonlyArray1<f64>,
-        upper_input_bounds: PyReadonlyArray1<f64>,
-    ) -> Py<PyTuple> {
-        let input_bounds = Bounds1::new(
-            lower_input_bounds.as_array().view(),
-            upper_input_bounds.as_array().view(),
-        );
-        let output_bounds = deeppoly::deep_poly(
-            &input_bounds,
-            DNNIterator::new(&self.dnn, DNNIndex::default()),
-        );
-        let gil = Python::acquire_gil();
-        let py = gil.python();
-        let out_lbs = PyArray1::from_array(py, &output_bounds.lower());
-        let out_ubs = PyArray1::from_array(py, &output_bounds.upper());
-        PyTuple::new(py, &[out_lbs, out_ubs]).into()
-    }
-}
-
-#[pyproto]
-impl PyObjectProtocol for PyDNN {
-    fn __str__(&self) -> String {
-        format!("DNN: {}", self.dnn)
-    }
-}
-
-#[pyclass]
-struct PyConstellation {
-    constellation: Constellation<f64, Ix2>,
-}
-
-#[pymethods]
-impl PyConstellation {
-    #[new]
-    pub fn py_new(
-        py_dnn: PyDNN,
-        input_bounds: Option<(PyReadonlyArray1<f64>, PyReadonlyArray1<f64>)>,
-        loc: PyReadonlyArray1<f64>,
-        scale: PyReadonlyArray2<f64>,
-    ) -> Self {
-        let dnn = py_dnn.dnn;
-        let input_shape = dnn.input_shape();
-        let bounds = input_bounds.map(|(lbs, ubs)| Bounds::new(lbs.as_array(), ubs.as_array()));
-
-        let star = match input_shape.rank() {
-            1 => {
-                let mut star = Star2::default(&input_shape);
-                if let Some(ref b) = bounds {
-                    star = star.with_input_bounds((*b).clone());
-                }
-                star
-            }
-            _ => {
-                panic!()
-            }
-        };
-        Self {
-            constellation: Constellation::new(
-                star,
-                dnn,
-                bounds,
-                loc.as_array().to_owned(),
-                scale.as_array().to_owned(),
-            ),
-        }
-    }
-
-    pub fn get_input_bounds(&self) -> Option<(Py<PyArray1<f64>>, Py<PyArray1<f64>>)> {
-        let input_bounds = self
-            .constellation
-            .get_input_bounds()
-            .as_ref()
-            .map(bounds::Bounds::as_tuple);
-        let gil = Python::acquire_gil();
-        let py = gil.python();
-        input_bounds.map(|(l, u)| {
-            (
-                PyArray1::from_array(py, &l).to_owned(),
-                PyArray1::from_array(py, &u).to_owned(),
-            )
-        })
-    }
-
-    pub fn set_input_bounds(
-        &mut self,
-        fixed_part: Option<PyReadonlyArray1<f64>>,
-        unfixed_part: Option<(PyReadonlyArray1<f64>, PyReadonlyArray1<f64>)>,
-    ) {
-        let fixed_bounds =
-            fixed_part.map(|x| Bounds1::new(x.as_array().view(), x.as_array().view()));
-        let unfixed_bounds =
-            unfixed_part.map(|(l, u)| Bounds1::new(l.as_array().view(), u.as_array().view()));
-        let bounds = match (fixed_bounds, unfixed_bounds) {
-            (Some(f), Some(u)) => Some(f.append(&u)),
-            (Some(f), None) => Some(f),
-            (None, Some(u)) => Some(u),
-            (None, None) => None,
-        };
-        let mut star = Star2::default(&self.constellation.get_dnn().input_shape());
-        if let Some(ref b) = bounds {
-            star = star.with_input_bounds((*b).clone());
-        }
-        self.constellation.reset_with_star(star, bounds);
-    }
-
-    #[allow(clippy::too_many_arguments)]
-    pub fn bounded_sample_multivariate_gaussian(
-        &mut self,
-        safe_value: f64,
-        cdf_samples: usize,
-        num_samples: usize,
-        max_iters: usize,
-    ) -> Option<(Py<PyArray1<f64>>, f64, f64)> {
-        let mut rng = thread_rng();
-        let mut asterism = Asterism::new(&mut self.constellation, safe_value);
-        let output = asterism.sample_safe_star(num_samples, &mut rng, cdf_samples, max_iters);
-        if output.is_none() {
-            return None;
-        }
-        let (samples, branch_logp) = output.unwrap();
-        let gil = Python::acquire_gil();
-        let py = gil.python();
-        Some((
-            PyArray1::from_array(py, &samples[0].0).to_owned(),
-            samples[0].1,
-            branch_logp,
-        ))
-    }
-}
-
-/// # Errors
-#[pymodule]
-pub fn nnv_rs(_py: Python, m: &PyModule) -> PyResult<()> {
-    env_logger::Builder::from_env(env_logger::Env::default().default_filter_or("error")).init();
-    m.add_class::<PyConstellation>()?;
-    m.add_class::<PyDNN>()?;
-    Ok(())
-}
-*/
-=======
-    + rand::distributions::uniform::SampleUniform;
->>>>>>> 059a087c
+    + rand::distributions::uniform::SampleUniform;