use std::cmp::Reverse;
use std::collections::BinaryHeap;
use std::ops::Neg;
use std::time::Duration;
use std::time::Instant;

use crate::bounds::Bounds1;
use crate::num::Float;
use crate::num::One;
use crate::num::Zero;
use crate::rand::distributions::Distribution;
use crate::star_node::StarNodeType;
use crate::starsets::ProbStarSet;
use crate::starsets::ProbStarSet2;
use crate::util::FstOrdTuple;
use crate::NNVFloat;
use log::debug;
use log::info;
use ndarray::concatenate;
use ndarray::Array1;
use ndarray::Array2;
use ndarray::Axis;
use ndarray::Dimension;
use ndarray::Ix2;
use ndarray::Slice;
use ordered_float::OrderedFloat;
use rand::distributions::Bernoulli;
use rand::Rng;
use std::iter;

pub trait CensoredProbStarSet<D: 'static + Dimension>: ProbStarSet<D> {
    type I<'a>: Iterator<Item = &'a Option<bool>>
    where
        Self: 'a,
        D: 'a;

    fn get_safe_value(&self) -> NNVFloat;
    fn set_safe_value(&mut self, val: NNVFloat);
    fn get_feasible_iter(&self) -> Self::I<'_>;
    fn is_node_infeasible(&self, id: usize) -> bool;
    fn get_node_feasibility(&self, id: usize) -> Option<bool>;
    fn set_node_feasibility(&mut self, id: usize, val: bool);
}

pub trait CensoredProbStarSet2: CensoredProbStarSet<Ix2> + ProbStarSet2 {
    fn get_node_output_bounds(&mut self, node_id: usize) -> (NNVFloat, NNVFloat) {
        let outer_bounds: Bounds1 = self.get_input_bounds().as_ref().cloned().unwrap();
        let (node_mut, _loc, _scale, dnn) = self.get_node_mut_with_borrows(node_id);
        node_mut.get_output_bounds(dnn, &|x| (x.lower()[[0]], x.upper()[[0]]), &outer_bounds)
    }

    /// # Panics
    fn dfs_samples<R: Rng>(
        &mut self,
        num_samples: usize,
        rng: &mut R,
        time_limit_opt: Option<Duration>,
    ) -> NNVFloat {
        let start_time = Instant::now();
        let samples = {
            let without_fixed = self.sample_root_node(num_samples, rng);
            let almost_samples = if let Some(bounds) = self.get_input_bounds() {
                let unfixed_dims = without_fixed.shape()[0]; // Assuming rank 2 here
                let fixed_opt = bounds
                    .fixed_vals_or_none()
                    .slice_axis(Axis(0), Slice::from(..-(unfixed_dims as isize)))
                    .insert_axis(Axis(1))
                    .to_owned();
                if fixed_opt.iter().any(Option::is_some) {
                    let zeros: Array2<f64> = Array2::zeros((1, num_samples));
                    let mut fixed = fixed_opt.mapv(|x| x.map_or(0., |val| val)) + zeros;
                    fixed
                        .append(Axis(0), without_fixed.view())
                        .expect("Could not append!");
                    fixed
                } else {
                    without_fixed
                }
            } else {
                without_fixed
            };
            almost_samples
        };
        let activation_patterns = self.get_dnn().calculate_activation_pattern2(samples);
        // currently, tilting is propagated, so we need to initialize it for the root node
        self.get_node_gaussian_distribution(self.get_root_id());
        let safe_value = self.get_safe_value();
        let mut total_infeasible_cdf = 0.;
        // For each datum
        for i in 0..num_samples {
            if let Some(time_limit) = time_limit_opt {
                if start_time.elapsed() >= time_limit {
                    return total_infeasible_cdf;
                }
            }
            let mut path = vec![];
            // Start at the root
            let mut current_node_id = self.get_root_id();
            path.push(current_node_id);
            let mut current_node_type = self.get_node_type(current_node_id).clone();
            let mut sample_finished = false;
            // For each ReLU layer activation pattern
            for layer_activations in &activation_patterns {
                if sample_finished {
                    break;
                }
                // Go through the Affine
                if let StarNodeType::Affine { child_idx } = current_node_type {
                    current_node_id = child_idx;
                    path.push(current_node_id);
                    current_node_type = self.get_node_type(current_node_id).clone();
                }
                // For each activation
                for activation in layer_activations.column(i) {
                    if let Some(feasible) = self.get_node_feasibility(current_node_id) {
                        if !feasible {
                            sample_finished = true;
                            break;
                        }
                    }
                    let current_output_bounds = self.get_node_output_bounds(current_node_id);
                    if current_output_bounds.1 < safe_value {
                        self.set_node_feasibility(current_node_id, true);
                        sample_finished = true;
                        break;
                    } else if current_output_bounds.0 > safe_value {
                        println!(
                            "Infeasible from dfs {:?} > {:?} at node {:?}",
                            current_output_bounds, safe_value, current_node_id
                        );
                        current_node_id = self.infeasible_reset(
                            current_node_id,
                            &mut path,
                            &mut 0.,
                            &mut total_infeasible_cdf,
                            rng,
                        );
                        sample_finished = true;
                        break;
                    }
                    // Select a child node based on the activation
                    if let StarNodeType::StepRelu {
                        dim: _,
                        fst_child_idx,
                        snd_child_idx,
                    } = current_node_type
                    {
                        if *activation {
                            current_node_id = fst_child_idx;
                        } else {
                            current_node_id =
                                snd_child_idx.expect("Error selecting a second child!");
                        }
                        current_node_type = self.get_node_type(current_node_id).clone();
                        path.push(current_node_id);
                    } else {
                        panic!("Expected a ReLU layer! Found {:?}", current_node_type);
                    }
                }
            }
        }
        total_infeasible_cdf
    }

    fn get_overapproximated_infeasible_input_regions(&self) -> Vec<Bounds1> {
        let unsafe_nodes: Vec<usize> = self
            .get_feasible_iter()
            .enumerate()
            .filter(|(_pos, x)| matches!(x, Some(false)))
            .map(|(pos, _x)| pos)
            .collect();
        let deduped_unsafe_nodes = unsafe_nodes.iter().filter(|idx| {
            self.get_node_ancestors(**idx)
                .iter()
                .all(|x| *x == **idx || !unsafe_nodes.contains(x))
        });
        deduped_unsafe_nodes
            .filter_map(|idx| {
                self.get_node(*idx)
                    .try_get_axis_aligned_input_bounds()
                    .as_ref()
            })
            .cloned()
            .collect()
    }

    fn infeasible_reset<R: Rng>(
        &mut self,
        x: usize,
        path: &mut Vec<usize>,
        path_logp: &mut NNVFloat,
        total_infeasible_cdf: &mut NNVFloat,
        rng: &mut R,
    ) -> usize {
        info!("Infeasible reset at depth {}!", path.len());
        self.set_node_feasibility(x, false);
        let mut infeas_cdf = self.get_node_cdf(x, rng);
        path.drain(..).rev().for_each(|x| {
            // check if all chilren are infeasible
            if self
                .get_node_child_ids(x)
                .iter()
                .any(|&x| !self.is_node_infeasible(x))
            {
                // if not all infeasible, update CDF
                self.add_node_cdf(x, NNVFloat::neg(NNVFloat::one()) * infeas_cdf);
            } else {
                // if all infeasible, set this to infeasible and continue
                self.set_node_feasibility(x, false);
                infeas_cdf = self.get_node_cdf(x, rng);
            }
        });
        *total_infeasible_cdf += infeas_cdf;
        *path_logp = NNVFloat::zero();
        0
    }

    /// Sample from a Gaussian distribution with an upper bound on the output value
    ///
    /// This function uses a two step sampling process. It first walks the Constellation's binary
    /// tree, which is defined by the parameters of the underlying neural network. This walk
    /// continues until a safe star has been reached, and then it's sampled in the second step to
    /// produce the final set of samples.
    ///
    /// # Arguments
    ///
    /// * `safe_value` - Maximum value an output can have to be considered safe
    /// * `rng` - A random number generator
    /// * `cdf_samples` - Number of samples to use in estimating a polytope's CDF under the Gaussian
    /// * `num_samples` - Number of samples to return from the final star that's sampled
    ///
    /// # Panics
    ///
    /// # Returns
    ///
    /// (Vec of samples, log path probability, total invalid cdf proportion)
    ///
    /// Sample probability can be calculated (in a network without dropouts) by calculating
    /// gaussian probability and dividing by (1 - invalid cdf proportion)
    #[allow(clippy::too_many_lines)]
    fn sample_safe_star<R: Rng>(
        &mut self,
        num_samples: usize,
        rng: &mut R,
        time_limit_opt: Option<Duration>,
    ) -> Option<(Vec<Array1<NNVFloat>>, NNVFloat, NNVFloat)> {
        let start_time = Instant::now();
        let max_iters = self.get_max_accept_reject_iters();
        let stability_eps = self.get_stability_eps();
        let mut sample_heap: BinaryHeap<FstOrdTuple<Reverse<OrderedFloat<f64>>, _>> =
            BinaryHeap::new();
        let mut current_node = 0;
        let mut path = vec![];
        let mut path_logp = 0.;
        let mut total_infeasible_cdf = 0.;
        loop {
            info!("Current node: {:?}", current_node);
            info!(
                "Current idx: {:?}",
                self.get_node(current_node).get_dnn_index()
            );
            // base case for feasability
            if current_node == 0 && self.is_node_infeasible(current_node) {
                info!("No feasible value exists!");
                println!("No feasible value exists!");
                return None;
            }
            // Try to sample and return if a valid sample is found
            let safe_sample_opt = self.try_safe_sample(current_node, rng, num_samples);
            debug_assert!(self
                .try_get_node_gaussian_distribution(current_node)
                .is_some());
            match safe_sample_opt {
                Ok(safe_samples) => {
                    info!(
                        "Safe samples found less than {} at depth {}",
                        self.get_safe_value(),
                        path.len()
                    );
                    return Some((safe_samples, path_logp, total_infeasible_cdf));
                }
                Err(sample_val_pairs) => sample_val_pairs
                    .into_iter()
                    .map(|(sample, val)| (Reverse(OrderedFloat(val)), sample.mapv(OrderedFloat)))
                    .for_each(|pair| sample_heap.push(FstOrdTuple(pair))),
            };
            // check feasibility of current node
            {
                if let Some(feasible) = self.get_node_feasibility(current_node) {
                    if !feasible {
                        current_node = self.get_root_id();
                        continue;
                    }
                }
                // makes the assumption that bounds are on 0th dimension of output
                let output_bounds = if current_node == 0 {
                    (NNVFloat::neg_infinity(), NNVFloat::infinity())
                } else {
                    self.get_node_output_bounds(current_node)
                };
                debug!("Output bounds: {:?}", output_bounds);
                debug_assert!(self
                    .try_get_node_gaussian_distribution(current_node)
                    .is_some());
                if output_bounds.1 <= self.get_safe_value() {
                    // handle case where star is safe
                    info!(
                        "Safe sample with value at most {} at depth {} (bounds {:?})",
                        self.get_safe_value(),
                        path.len(),
                        output_bounds
                    );
                    let safe_sample = self.sample_gaussian_node(current_node, rng, num_samples);
                    return Some((safe_sample, path_logp, total_infeasible_cdf));
                } else if output_bounds.0 > self.get_safe_value() {
                    // handle case where star is infeasible
                    self.set_node_feasibility(current_node, false);
                    current_node = self.infeasible_reset(
                        current_node,
                        &mut path,
                        &mut path_logp,
                        &mut total_infeasible_cdf,
                        rng,
                    );
                    continue;
                } else if let StarNodeType::Leaf = self.get_node_type(current_node) {
                    // do procedure to select safe part
                    info!(
                        "Safe sample with value at most {} at leaf (bounds {:?})",
                        self.get_safe_value(),
                        output_bounds
                    );
                    let safe_sample = self.sample_gaussian_node_safe(
                        current_node,
                        rng,
                        num_samples,
                        max_iters,
                        self.get_safe_value(),
                        stability_eps,
                    );
                    return Some((safe_sample, path_logp, total_infeasible_cdf));
                }
                // otherwise, push to path and continue expanding
                path.push(current_node);
            }
            // check timeout
            if let Some(time_limit) = time_limit_opt {
                if start_time.elapsed() >= time_limit {
                    info!("Unsafe sample after timeout at depth {}", path.len());
                    let samples = sample_heap
                        .into_iter_sorted()
                        .take(num_samples)
                        .map(|pair| pair.0 .1.mapv(|x| x.0))
                        .collect();
                    return Some((samples, path_logp, total_infeasible_cdf));
                }
            }
            debug_assert!(self
                .try_get_node_gaussian_distribution(current_node)
                .is_some());
            // expand node
            {
                let result = self.select_safe_child(current_node, path_logp, rng);
                match result {
                    Some((node, logp)) => {
                        debug_assert!(node != current_node);
                        current_node = node;
                        path_logp += logp;
                    }
                    None => {
                        current_node = self.infeasible_reset(
                            current_node,
                            &mut path,
                            &mut path_logp,
                            &mut total_infeasible_cdf,
                            rng,
                        );
                    }
                }
            }
        }
    }

    /// # Errors
    fn try_safe_sample<R: Rng>(
        &mut self,
        current_node: usize,
        rng: &mut R,
        num_samples: usize,
    ) -> Result<Vec<Array1<NNVFloat>>, Vec<(Array1<NNVFloat>, NNVFloat)>> {
        let unsafe_sample = self.sample_gaussian_node(current_node, rng, num_samples);
        let output_vals: Vec<_> = {
            let sample_iter = unsafe_sample.iter();
            let fixed_input_part: Option<Array1<NNVFloat>> = {
                let unsafe_len = unsafe_sample[0].len();
                self.get_input_bounds().as_ref().map(|bounds| {
                    let fixed_bounds: Bounds1 = bounds.split_at(bounds.ndim() - unsafe_len).0;
                    let fixed_array: Array1<NNVFloat> = fixed_bounds.lower().to_owned();
                    fixed_array
                })
            };
            if let Some(fix_part) = fixed_input_part {
                sample_iter
                    .zip(iter::repeat(fix_part))
                    .map(|(unfix, fix)| concatenate(Axis(0), &[fix.view(), unfix.view()]).unwrap())
                    .map(|x| self.get_dnn().forward1(x)[[0]])
                    .collect()
            } else {
                sample_iter
                    .map(|x| self.get_dnn().forward1(x.clone())[[0]])
                    .collect()
            }
        };
        let safe_subset: Vec<_> = unsafe_sample
            .iter()
            .zip(output_vals.iter())
            .filter(|(_sample, &out)| out < self.get_safe_value())
            .map(|(sample, _val)| sample.to_owned())
            .collect();
        if safe_subset.is_empty() {
            Err(unsafe_sample
                .into_iter()
                .zip(output_vals.iter())
                .map(|(x, &out)| (x.to_owned(), out))
                .collect())
        } else {
            Ok(safe_subset)
        }
    }

    /// Given a node, samples one of its children and returns the log probability
    ///
    /// Returns:
    ///     `child_idx` (usize): The child that was reached in the sampling procedure
    ///     `path_logp` (`NNVFloat`): The log probability of reaching the child from the root node
    ///
    /// # Panics
    fn select_safe_child<R: Rng>(
        &mut self,
        current_node: usize,
        mut path_logp: NNVFloat,
        rng: &mut R,
    ) -> Option<(usize, NNVFloat)> {
        debug_assert!(self
            .try_get_node_gaussian_distribution(current_node)
            .is_some());
        let current_node_type = self.get_node_type(current_node);
        match *current_node_type {
            // leaf node, which must be partially safe and partially unsafe
            StarNodeType::Leaf => {
                panic!();
            }
<<<<<<< HEAD
            StarNodeType::Affine { child_idx } => Some((child_idx, path_logp)),
            StarNodeType::Conv { child_idx } => Some((child_idx, path_logp)),
            StarNodeType::Interpolate { child_idx } => Some((child_idx, path_logp)),
=======
            StarNodeType::Affine { child_idx } | StarNodeType::Conv { child_idx } => {
                Some((child_idx, path_logp))
            }
>>>>>>> a3d54c51
            StarNodeType::StepRelu {
                fst_child_idx,
                snd_child_idx,
                ..
            } => {
                let mut children = vec![fst_child_idx];
                if let Some(snd_child) = snd_child_idx {
                    children.push(snd_child);
                }

                children = children
                    .into_iter()
                    .filter(|&child| !self.is_node_infeasible(child))
                    .collect();
                match children.len() {
                    0 => None,
                    1 => Some((children[0], path_logp)),
                    2 => {
                        let fst_cdf = self.get_node_cdf(children[0], rng);
                        let snd_cdf = self.get_node_cdf(children[1], rng);
                        debug!(
                            "Selecting between 2 children with CDFs: {} and {}",
                            fst_cdf, snd_cdf
                        );
                        debug!(
                            "Selecting between 2 children with CDFs: {} and {}",
                            fst_cdf, snd_cdf
                        );

                        // Handle the case where a CDF gives a non-normal value
                        debug_assert!(fst_cdf.is_sign_positive());
                        debug_assert!(snd_cdf.is_sign_positive());
                        let fst_prob = match (fst_cdf.is_normal(), snd_cdf.is_normal()) {
                            (true, true) => fst_cdf / (fst_cdf + snd_cdf),
                            (false, true) => {
                                let parent_cdf = self.get_node_cdf(current_node, rng);
                                let mut derived_fst_cdf = parent_cdf - snd_cdf;

                                // CDFs are estimates and it is
                                // possible for the parent to have
                                // smaller CDF than the child.
                                if derived_fst_cdf.is_sign_negative() {
                                    derived_fst_cdf = NNVFloat::epsilon();
                                }
                                self.set_node_cdf(children[0], derived_fst_cdf);
                                derived_fst_cdf / (derived_fst_cdf + snd_cdf)
                            }
                            (true, false) => {
                                let parent_cdf = self.get_node_cdf(current_node, rng);
                                let mut derived_snd_cdf = parent_cdf - fst_cdf;
                                if derived_snd_cdf.is_sign_negative() {
                                    derived_snd_cdf = NNVFloat::epsilon();
                                }
                                self.set_node_cdf(children[1], derived_snd_cdf);
                                fst_cdf / (fst_cdf + derived_snd_cdf)
                            }
                            // If both CDFs are non-normal, we'll mark the current node as infeasible
                            (false, false) => {
                                return None;
                            }
                        };
                        // Safe unwrap due to above handling
                        let dist = Bernoulli::new(fst_prob).unwrap_or_else(|_| panic!("Bad fst_prob: {:?} fst_cdf: {:?} snd_cdf: {:?}, fst_n {:?}, snd_n {:?}", fst_prob, fst_cdf, snd_cdf, fst_cdf.is_normal(), snd_cdf.is_normal()));
                        if dist.sample(rng) {
                            path_logp += fst_prob.ln();
                            Some((children[0], path_logp))
                        } else {
                            path_logp += (NNVFloat::one() - fst_prob).ln();
                            Some((children[1], path_logp))
                        }
                    }
                    _ => {
                        panic!();
                    }
                }
            }
            StarNodeType::StepReluDropOut {
                dropout_prob,
                fst_child_idx,
                snd_child_idx,
                trd_child_idx,
                ..
            } => {
                let dropout_dist = Bernoulli::new(dropout_prob).unwrap();
                if dropout_dist.sample(rng) {
                    path_logp += dropout_prob.ln();
                    Some((fst_child_idx, path_logp))
                } else {
                    path_logp += (NNVFloat::one() - dropout_prob).ln();

                    let mut children = vec![];

                    if let Some(snd_child) = snd_child_idx {
                        children.push(snd_child);
                    }
                    if let Some(trd_child) = trd_child_idx {
                        children.push(trd_child);
                    }
                    children = children
                        .into_iter()
                        .filter(|&child| !self.is_node_infeasible(child))
                        .collect();
                    match children.len() {
                        0 => None,
                        1 => Some((children[0], path_logp)),
                        _ => {
                            let fst_cdf = self.get_node_cdf(children[0], rng);
                            let snd_cdf = self.get_node_cdf(children[1], rng);

                            // Handle the case where a CDF gives a non-normal value
                            let fst_prob = match (fst_cdf.is_normal(), snd_cdf.is_normal()) {
                                (true, true) => fst_cdf / (fst_cdf + snd_cdf),
                                (false, true) => {
                                    let parent_cdf = self.get_node_cdf(current_node, rng);
                                    let derived_fst_cdf = parent_cdf - snd_cdf;
                                    self.set_node_cdf(children[0], derived_fst_cdf);
                                    derived_fst_cdf / (derived_fst_cdf + snd_cdf)
                                }
                                (true, false) => {
                                    let parent_cdf = self.get_node_cdf(current_node, rng);
                                    let derived_snd_cdf = parent_cdf - fst_cdf;
                                    self.set_node_cdf(children[1], derived_snd_cdf);
                                    fst_cdf / (fst_cdf + derived_snd_cdf)
                                }
                                // If both CDFs are non-normal, we'll mark the current node as infeasible
                                (false, false) => {
                                    return None;
                                }
                            };
                            // Safe unwrap due to above handling
                            let dist = Bernoulli::new(fst_prob).unwrap();
                            if dist.sample(rng) {
                                path_logp += fst_prob.ln();
                                Some((children[0], path_logp))
                            } else {
                                path_logp += (NNVFloat::one() - fst_prob).ln();
                                Some((children[1], path_logp))
                            }
                        }
                    }
                }
            }
        }
    }
}<|MERGE_RESOLUTION|>--- conflicted
+++ resolved
@@ -450,15 +450,9 @@
             StarNodeType::Leaf => {
                 panic!();
             }
-<<<<<<< HEAD
-            StarNodeType::Affine { child_idx } => Some((child_idx, path_logp)),
-            StarNodeType::Conv { child_idx } => Some((child_idx, path_logp)),
-            StarNodeType::Interpolate { child_idx } => Some((child_idx, path_logp)),
-=======
-            StarNodeType::Affine { child_idx } | StarNodeType::Conv { child_idx } => {
-                Some((child_idx, path_logp))
-            }
->>>>>>> a3d54c51
+            StarNodeType::Affine { child_idx }
+            | StarNodeType::Conv { child_idx }
+            | StarNodeType::Interpolate { child_idx } => Some((child_idx, path_logp)),
             StarNodeType::StepRelu {
                 fst_child_idx,
                 snd_child_idx,
