#![allow(non_snake_case)]
use crate::dnn::DNNIterator;
use crate::star::Star;
use crate::star_node::StarNode;
use crate::star_node::StarNodeOp;
use crate::star_node::StarNodeType;
use crate::util::ArenaLike;
use crate::Bounds;
use crate::NNVFloat;
use crate::DNN;
use log::debug;
use ndarray::Dimension;
use ndarray::Ix2;
use ndarray::{Array1, Array2};
use rand::distributions::{Bernoulli, Distribution};
use rand::Rng;
use std::iter::Sum;

/// Data structure representing the paths through a deep neural network (DNN)
<<<<<<< HEAD
=======
#[derive(Debug)]
>>>>>>> c85345bb
pub struct Constellation<T: NNVFloat, D: Dimension> {
    arena: Vec<StarNode<T, D>>,
    children: Vec<Option<StarNodeType<T>>>,
    cdf: Vec<Option<T>>,
    loc: Array1<T>,
    scale: Array2<T>,
    dnn: DNN<T>,
    input_bounds: Option<Bounds<T, D>>,
}

<<<<<<< HEAD
impl<T: NNVFloat, D: Dimension> Constellation<T, D> {
    /// Instantiate a Constellation with given input set and network
    pub fn new(input_star: Star<T, D>, dnn: DNN<T>, input_bounds: Option<Bounds<T, D>>) -> Self {
        let star_node = StarNode::default(input_star, None);
=======
impl<T: NNVFloat, D: Dimension> Constellation<T, D>
where
    T: std::convert::From<f64>
        + std::convert::Into<f64>
        + ndarray::ScalarOperand
        + std::ops::AddAssign
        + std::ops::MulAssign
        + std::fmt::Display
        + std::fmt::Debug
        + std::ops::AddAssign,
    f64: std::convert::From<T>,
{
    /// Instantiate a Constellation with given input set and network
    pub fn new(
        input_star: Star<T, D>,
        dnn: DNN<T>,
        input_bounds: Option<Bounds<T, D>>,
        loc: Array1<T>,
        scale: Array2<T>,
    ) -> Self {
        let star_node = StarNode::default(input_star);
>>>>>>> c85345bb
        let children = vec![None];
        let arena = vec![star_node];
        let cdf = vec![None];
        Self {
            arena,
            children,
            cdf,
            loc,
            scale,
            dnn,
            input_bounds,
        }
    }

    pub fn get_dnn(&self) -> &DNN<T> {
        &self.dnn
    }

    pub fn get_input_bounds(&self) -> &Option<Bounds<T, D>> {
        &self.input_bounds
    }

    fn add_node(&mut self, node: StarNode<T, D>) -> usize {
        let child_idx = self.arena.new_node(node);
        let other_child_idx = self.children.new_node(None);
        debug_assert_eq!(child_idx, other_child_idx);
        child_idx
    }

    pub fn reset_input_distribution(&mut self, loc: Array1<T>, scale: Array2<T>) {
        self.loc = loc;
        self.scale = scale;
        self.cdf.iter_mut().for_each(|x| *x = None);
    }

    pub fn reset_with_star(&mut self, input_star: Star<T, D>, input_bounds: Option<Bounds<T, D>>) {
        let star_node = StarNode::default(input_star, None);
        self.arena = vec![star_node];
        self.children = vec![None];
        self.input_bounds = input_bounds;
    }

    pub fn get_child_ids(&self, node_id: usize) -> Option<Vec<usize>> {
        match self.children[node_id] {
            Some(StarNodeType::Leaf) => Some(vec![]),
            Some(StarNodeType::Affine { child_idx }) => Some(vec![child_idx]),
            Some(StarNodeType::StepRelu {
                dim: _,
                fst_child_idx,
                snd_child_idx,
            }) => {
                let mut child_ids: Vec<usize> = vec![fst_child_idx];
                if let Some(idx) = snd_child_idx {
                    child_ids.push(idx);
                }
                Some(child_ids)
            }
            Some(StarNodeType::StepReluDropOut {
                dim,
                dropout_prob,
                fst_child_idx,
                snd_child_idx,
                trd_child_idx,
            }) => {
                let mut child_ids: Vec<usize> = vec![fst_child_idx];
                if let Some(idx) = snd_child_idx {
                    child_ids.push(idx);
                }
                if let Some(idx) = trd_child_idx {
                    child_ids.push(idx);
                }
                Some(child_ids)
            }
            None => None,
        }
    }
}

impl<T: NNVFloat> Constellation<T, Ix2>
where
    f64: std::convert::From<T>,
{
    /// Sample from a Gaussian distribution with an upper bound on the output value
    ///
    /// This function uses a two step sampling process. The first walks the Constellation's binary
    /// tree, which is defined by the parameters of the underlying neural network. This walk
    /// continues until a safe star has been reached, and then it's sampled in the second step to
    /// produce the final set of samples.
    ///
    /// # Arguments
    ///
    /// * `loc` - Gaussian location parameter
    /// * `scale` - Gaussian covariance matrix or, if diagonal, vector
    /// * `safe_value` - Maximum value an output can have to be considered safe
    /// * `cdf_samples` - Number of samples to use in estimating a polytope's CDF under the Gaussian
    /// * `num_samples` - Number of samples to return from the final star that's sampled
    ///
    /// # Panics
    ///
    /// # Returns
    ///
    /// (Vec of samples, Array of sample probabilities, branch probability)
    #[allow(clippy::too_many_arguments)]
    pub fn bounded_sample_multivariate_gaussian<R: Rng>(
        &mut self,
        rng: &mut R,
        safe_value: T,
        cdf_samples: usize,
        num_samples: usize,
        max_iters: usize,
    ) -> (Vec<(Array1<T>, T)>, T) {
        let input_bounds = self.input_bounds.clone();
        if let Some((safe_star, path_logp)) =
            self.sample_safe_star(safe_value, cdf_samples, max_iters)
        {
            (
                safe_star.gaussian_sample(
                    rng,
                    &self.loc,
                    &self.scale,
                    num_samples,
                    max_iters,
                    &input_bounds,
                ),
                path_logp,
            )
        } else {
            panic!()
        }
    }
}

<<<<<<< HEAD
impl<T: crate::NNVFloat> Constellation<T, Ix2> {
=======
impl<T: crate::NNVFloat> Constellation<T, Ix2>
where
    T: std::convert::From<f64>
        + std::convert::Into<f64>
        + ndarray::ScalarOperand
        + std::ops::AddAssign
        + std::ops::MulAssign
        + std::fmt::Display
        + std::fmt::Debug
        + std::ops::AddAssign
        + Default
        + Sum,
    f64: std::convert::From<T>,
{
    ///
>>>>>>> c85345bb
    /// # Panics
    ///
    /// loc, scale: Input Gaussian
    /// safe_value
    #[allow(clippy::too_many_lines)]
    pub fn sample_safe_star(
        &mut self,
        safe_value: T,
        cdf_samples: usize,
        max_iters: usize,
    ) -> Option<(StarNode<T, Ix2>, T)> {
        debug!("Running sample_safe_star with: safe_value {}", safe_value);
        let mut rng = rand::thread_rng();
        let mut current_node = 0;
        let mut path = vec![];
        let mut path_logp = T::zero();
        let input_bounds = self.input_bounds.clone();
        let infeasible_reset = |me: &mut Self,
                                x: usize,
                                path: &mut Vec<usize>,
                                path_logp: &mut T|
         -> usize {
            debug!("Infeasible reset!");
            me.arena[x].set_feasible(false);
            let mut infeas_cdf =
                me.arena[x].gaussian_cdf(&me.loc, &me.scale, cdf_samples, max_iters, &input_bounds);
            path.drain(..).rev().for_each(|x| {
                // check if all chilren are infeasible
                if me
                    .get_child_ids(x)
                    .unwrap()
                    .iter()
                    .any(|x| me.arena[*x].get_feasible())
                {
                    // if not infeasible, update CDF
                    me.arena[x].add_cdf(T::neg(T::one()) * infeas_cdf);
                } else {
                    me.arena[x].set_feasible(false);
                    infeas_cdf = me.arena[x].gaussian_cdf(
                        &me.loc,
                        &me.scale,
                        cdf_samples,
                        max_iters,
                        &input_bounds,
                    )
                }
            });
            *path_logp = T::zero();
            0
        };
        loop {
            debug!("Current node: {:?}", current_node);
            // base case for feasability
            if current_node == 0 && !self.arena[current_node].get_feasible() {
                return None;
            }
            // check feasibility of current node
            {
                // makes the assumption that bounds are on 0th dimension of output
                let output_bounds = self.arena[current_node]
                    .get_output_bounds(&self.dnn, &|x| (x.lower()[[0]], x.upper()[[0]]));
                debug!("Output bounds: {:?}", output_bounds);
                if output_bounds.1 <= safe_value {
                    // handle case where star is safe
                    let safe_star = self.arena[current_node].clone();
                    return Some((safe_star, path_logp));
                } else if output_bounds.0 > safe_value {
                    // handle case where star is infeasible
                    self.arena[current_node].set_feasible(false);
                    current_node = infeasible_reset(self, current_node, &mut path, &mut path_logp);
                    continue;
                } else if let StarNodeType::Leaf = self.get_children(current_node) {
                    // do procedure to select safe part
                    let safe_star = self.arena[current_node].get_safe_star(safe_value);
                    return Some((safe_star, path_logp));
                }
                // otherwise, push to path and continue expanding
                path.push(current_node);
            }
            // expand node
            {
                // if let StarNodeType::Leaf =
                //     self.arena[current_node].get_children(&mut self.arena, &self.dnn)
                // {
                //     let safe_star = self.arena[current_node].clone();
                //     return Some((safe_star, path_logp));
                // }
                let result =
                    self.select_child(current_node, path_logp, cdf_samples, max_iters, &mut rng);
                match result {
                    Some((node, logp)) => {
                        current_node = node;
                        path_logp += logp;
                    }
                    None => {
                        current_node =
                            infeasible_reset(self, current_node, &mut path, &mut path_logp);
                    }
                }
            }
        }
    }

    /// Returns the children of a node
    ///
    /// Lazily loads children into the arena and returns a reference to them.
    ///
    /// # Arguments
    ///
    /// * `self` - The node to expand
    /// * `node_arena` - The data structure storing star nodes
    /// * `dnn_iter` - The iterator of operations in the dnn
    ///
    /// # Returns
    /// * `children` - `StarNodeType<T>`
    ///
    /// # Panics
    pub fn get_children(&mut self, node_id: usize) -> &StarNodeType<T> {
        if self
            .children
            .get(node_id)
            .and_then(std::option::Option::as_ref)
            .is_some()
        {
            self.children
                .get(node_id)
                .and_then(std::option::Option::as_ref)
                .unwrap()
        } else {
            self.expand(node_id)
        }
    }

    /// Expand a node's children, inserting them into the arena.
    ///
    /// # Arguments
    ///
    /// * `self` - The node to expand
    /// * `node_arena` - The data structure storing star nodes
    /// * `dnn_iter` - The iterator of operations in the dnn
    ///
    /// # Returns
    /// * `children` - `StarNodeType<T>`
    fn expand(&mut self, node_id: usize) -> &StarNodeType<T> {
        let dnn_index = self.arena[node_id].get_dnn_index();
        let dnn_iter = &mut DNNIterator::new(&self.dnn, dnn_index);

        // Get this node's operation from the dnn_iter
        let op = dnn_iter.next();
        // Do this node's operation to produce its children
        let children = match op {
            Some(StarNodeOp::Leaf) => StarNodeType::Leaf,
            Some(StarNodeOp::Affine(aff)) => {
                let child_idx = self.add_node(
                    StarNode::default(self.arena[node_id].get_star().affine_map2(&aff), None)
                        .with_dnn_index(dnn_iter.get_idx()),
                );
                StarNodeType::Affine { child_idx }
            }
            Some(StarNodeOp::StepRelu(dim)) => {
                let child_stars = self.arena[node_id].get_star().step_relu2(dim);
                let dnn_idx = dnn_iter.get_idx();

                let mut ids = vec![];

                if let Some(lower_star) = child_stars.0 {
                    let mut bounds = self.arena[node_id].get_local_bounds().clone();
                    bounds.index_mut(dim)[1] = T::zero();
                    let lower_node =
                        StarNode::default(lower_star, Some(bounds)).with_dnn_index(dnn_idx);
                    let id = self.add_node(lower_node);
                    ids.push(id);
                }

                if let Some(lower_star) = child_stars.1 {
                    let mut bounds = self.arena[node_id].get_local_bounds().clone();
                    bounds.index_mut(dim)[0] = T::zero();
                    let lower_node =
                        StarNode::default(lower_star, Some(bounds)).with_dnn_index(dnn_idx);
                    let id = self.add_node(lower_node);
                    ids.push(id);
                }

                StarNodeType::StepRelu {
                    dim,
                    fst_child_idx: ids[0],
                    snd_child_idx: ids.get(1).copied(),
                }
            }
            Some(StarNodeOp::StepReluDropout((dropout_prob, dim))) => {
                let child_stars = self.arena[node_id].get_star().step_relu2_dropout(dim);
                let dnn_idx = dnn_iter.get_idx();
                let mut ids = vec![];

                if let Some(dropout_star) = child_stars.0 {
                    let mut bounds = self.arena[node_id].get_local_bounds().clone();
                    bounds.index_mut(dim)[0] = T::zero();
                    bounds.index_mut(dim)[1] = T::zero();
                    let dropout_node =
                        StarNode::default(dropout_star, Some(bounds)).with_dnn_index(dnn_idx);
                    let id = self.add_node(dropout_node);
                    ids.push(id);
                }

                if let Some(lower_star) = child_stars.1 {
                    let mut bounds = self.arena[node_id].get_local_bounds().clone();
                    bounds.index_mut(dim)[1] = T::zero();
                    let lower_node =
                        StarNode::default(lower_star, Some(bounds)).with_dnn_index(dnn_idx);
                    let id = self.add_node(lower_node);
                    ids.push(id);
                }

                if let Some(upper_star) = child_stars.2 {
                    let mut bounds = self.arena[node_id].get_local_bounds().clone();
                    bounds.index_mut(dim)[0] = T::zero();
                    let upper_node =
                        StarNode::default(upper_star, Some(bounds)).with_dnn_index(dnn_idx);
                    let id = self.add_node(upper_node);
                    ids.push(id);
                }

                StarNodeType::StepReluDropOut {
                    dim,
                    dropout_prob,
                    fst_child_idx: ids[0],
                    snd_child_idx: ids.get(1).copied(),
                    trd_child_idx: ids.get(2).copied(),
                }
            }
            None => panic!(),
        };
        self.children[node_id] = Some(children);
        self.children
            .get(node_id)
            .and_then(std::option::Option::as_ref)
            .unwrap()
    }

    /// # Panics
    fn select_child(
        &mut self,
        current_node: usize,
        mut path_logp: T,
        cdf_samples: usize,
        max_iters: usize,
        rng: &mut rand::rngs::ThreadRng,
    ) -> Option<(usize, T)> {
        let input_bounds = self.input_bounds.clone();
        match *self.get_children(current_node) {
            // leaf node, which must be partially safe and partially unsafe
            StarNodeType::Leaf => {
                panic!();
            }
            StarNodeType::Affine { child_idx } => Some((child_idx, path_logp)),
            StarNodeType::StepRelu {
                dim,
                fst_child_idx,
                snd_child_idx,
            } => {
                let mut children = vec![fst_child_idx];
                if let Some(snd_child) = snd_child_idx {
                    children.push(snd_child);
                }

                children = children
                    .into_iter()
                    .filter(|child| self.arena[*child].get_feasible())
                    .collect();
                match children.len() {
                    0 => None,
                    1 => {
                        debug!(
                            "One child with cdf: {}",
                            self.arena[children[0]].gaussian_cdf(
                                &self.loc,
                                &self.scale,
                                cdf_samples,
                                max_iters,
                                &input_bounds
                            )
                        );
                        Some((children[0], path_logp))
                    }
                    2 => {
                        let fst_cdf = self.arena[children[0]].gaussian_cdf(
                            &self.loc,
                            &self.scale,
                            cdf_samples,
                            max_iters,
                            &input_bounds,
                        );
                        let snd_cdf = self.arena[children[1]].gaussian_cdf(
                            &self.loc,
                            &self.scale,
                            cdf_samples,
                            max_iters,
                            &input_bounds,
                        );
                        debug!(
                            "Selecting between 2 children with CDFs: {} and {}",
                            fst_cdf, snd_cdf
                        );
                        debug!(
                            "Selecting between 2 children with CDFs: {} and {}",
                            fst_cdf, snd_cdf
                        );

                        // Handle the case where a CDF gives a non-normal value
                        debug_assert!(fst_cdf.is_sign_positive());
                        debug_assert!(snd_cdf.is_sign_positive());
                        let fst_prob = match (fst_cdf.is_normal(), snd_cdf.is_normal()) {
                            (true, true) => fst_cdf / (fst_cdf + snd_cdf),
                            (false, true) => {
                                let parent_cdf = self.arena[current_node].gaussian_cdf(
                                    &self.loc,
                                    &self.scale,
                                    cdf_samples,
                                    max_iters,
                                    &input_bounds,
                                );
                                let mut derived_fst_cdf = parent_cdf - snd_cdf;

                                // CDFs are estimates and it is
                                // possible for the parent to have
                                // smaller CDF than the child.
                                if derived_fst_cdf.is_sign_negative() {
                                    derived_fst_cdf = T::epsilon();
                                }
                                self.arena[children[0]].set_cdf(derived_fst_cdf);
                                derived_fst_cdf / (derived_fst_cdf + snd_cdf)
                            }
                            (true, false) => {
                                let parent_cdf = self.arena[current_node].gaussian_cdf(
                                    &self.loc,
                                    &self.scale,
                                    cdf_samples,
                                    max_iters,
                                    &input_bounds,
                                );
                                let mut derived_snd_cdf = parent_cdf - fst_cdf;
                                if derived_snd_cdf.is_sign_negative() {
                                    derived_snd_cdf = T::epsilon();
                                }
                                self.arena[children[1]].set_cdf(derived_snd_cdf);
                                fst_cdf / (fst_cdf + derived_snd_cdf)
                            }
                            // If both CDFs are non-normal, we'll mark the current node as infeasible
                            (false, false) => {
                                return None;
                            }
                        };
                        // Safe unwrap due to above handling
                        let dist = Bernoulli::new(fst_prob.clone().into()).expect(&format!("Bad fst_prob: {:?} fst_cdf: {:?} snd_cdf: {:?}, fst_n {:?}, snd_n {:?}", fst_prob, fst_cdf, snd_cdf, fst_cdf.is_normal(), snd_cdf.is_normal()));
                        if dist.sample(rng) {
                            path_logp += fst_prob.ln();
                            Some((children[0], path_logp))
                        } else {
                            path_logp += (T::one() - fst_prob).ln();
                            Some((children[1], path_logp))
                        }
                    }
                    _ => {
                        panic!();
                    }
                }
            }
            StarNodeType::StepReluDropOut {
                dim,
                dropout_prob,
                fst_child_idx,
                snd_child_idx,
                trd_child_idx,
            } => {
                let dropout_dist = Bernoulli::new(dropout_prob.into()).unwrap();
                if dropout_dist.sample(rng) {
                    path_logp += dropout_prob.ln();
                    Some((fst_child_idx, path_logp))
                } else {
                    path_logp += (T::one() - dropout_prob).ln();

                    let mut children = vec![];

                    if let Some(snd_child) = snd_child_idx {
                        children.push(snd_child);
                    }
                    if let Some(trd_child) = trd_child_idx {
                        children.push(trd_child);
                    }
                    children = children
                        .into_iter()
                        .filter(|child| self.arena[*child].get_feasible())
                        .collect();
                    match children.len() {
                        0 => None,
                        1 => Some((children[0], path_logp)),
                        _ => {
                            let fst_cdf = self.arena[children[0]].gaussian_cdf(
                                &self.loc,
                                &self.scale,
                                cdf_samples,
                                max_iters,
                                &input_bounds,
                            );
                            let snd_cdf = self.arena[children[1]].gaussian_cdf(
                                &self.loc,
                                &self.scale,
                                cdf_samples,
                                max_iters,
                                &input_bounds,
                            );

                            // Handle the case where a CDF gives a non-normal value
                            let fst_prob = match (fst_cdf.is_normal(), snd_cdf.is_normal()) {
                                (true, true) => fst_cdf / (fst_cdf + snd_cdf),
                                (false, true) => {
                                    let parent_cdf = self.arena[current_node].gaussian_cdf(
                                        &self.loc,
                                        &self.scale,
                                        cdf_samples,
                                        max_iters,
                                        &input_bounds,
                                    );
                                    let derived_fst_cdf = parent_cdf - snd_cdf;
                                    self.arena[children[0]].set_cdf(derived_fst_cdf);
                                    derived_fst_cdf / (derived_fst_cdf + snd_cdf)
                                }
                                (true, false) => {
                                    let parent_cdf = self.arena[current_node].gaussian_cdf(
                                        &self.loc,
                                        &self.scale,
                                        cdf_samples,
                                        max_iters,
                                        &input_bounds,
                                    );
                                    let derived_snd_cdf = parent_cdf - fst_cdf;
                                    self.arena[children[1]].set_cdf(derived_snd_cdf);
                                    fst_cdf / (fst_cdf + derived_snd_cdf)
                                }
                                // If both CDFs are non-normal, we'll mark the current node as infeasible
                                (false, false) => {
                                    return None;
                                }
                            };
                            // Safe unwrap due to above handling
                            let dist = Bernoulli::new(fst_prob.into()).unwrap();
                            if dist.sample(rng) {
                                path_logp += fst_prob.ln();
                                Some((children[0], path_logp))
                            } else {
                                path_logp += (T::one() - fst_prob).ln();
                                Some((children[1], path_logp))
                            }
                        }
                    }
                }
            }
        }
    }
}

#[cfg(test)]
<<<<<<< HEAD
mod test {
    use crate::test_util::*;
    use proptest::proptest;

    proptest! {
        #[test]
        fn test_cache_equivalence() {

=======
mod tests {
    use crate::affine::Affine2;
    use crate::test_util::*;
    use ndarray::Array;
    use ndarray::Array2;
    use ndarray::ArrayView;
    use proptest::prelude::*;

    proptest! {
        #[test]
        fn test_sample_safe_star(mut constellation in generic_constellation(2, 2, 2, 2)) {
            constellation.sample_safe_star(1.0, 1, 1);
>>>>>>> c85345bb
        }
    }
}<|MERGE_RESOLUTION|>--- conflicted
+++ resolved
@@ -14,13 +14,10 @@
 use ndarray::{Array1, Array2};
 use rand::distributions::{Bernoulli, Distribution};
 use rand::Rng;
-use std::iter::Sum;
+use std::fmt;
 
 /// Data structure representing the paths through a deep neural network (DNN)
-<<<<<<< HEAD
-=======
 #[derive(Debug)]
->>>>>>> c85345bb
 pub struct Constellation<T: NNVFloat, D: Dimension> {
     arena: Vec<StarNode<T, D>>,
     children: Vec<Option<StarNodeType<T>>>,
@@ -31,24 +28,7 @@
     input_bounds: Option<Bounds<T, D>>,
 }
 
-<<<<<<< HEAD
 impl<T: NNVFloat, D: Dimension> Constellation<T, D> {
-    /// Instantiate a Constellation with given input set and network
-    pub fn new(input_star: Star<T, D>, dnn: DNN<T>, input_bounds: Option<Bounds<T, D>>) -> Self {
-        let star_node = StarNode::default(input_star, None);
-=======
-impl<T: NNVFloat, D: Dimension> Constellation<T, D>
-where
-    T: std::convert::From<f64>
-        + std::convert::Into<f64>
-        + ndarray::ScalarOperand
-        + std::ops::AddAssign
-        + std::ops::MulAssign
-        + std::fmt::Display
-        + std::fmt::Debug
-        + std::ops::AddAssign,
-    f64: std::convert::From<T>,
-{
     /// Instantiate a Constellation with given input set and network
     pub fn new(
         input_star: Star<T, D>,
@@ -57,8 +37,7 @@
         loc: Array1<T>,
         scale: Array2<T>,
     ) -> Self {
-        let star_node = StarNode::default(input_star);
->>>>>>> c85345bb
+        let star_node = StarNode::default(input_star, None);
         let children = vec![None];
         let arena = vec![star_node];
         let cdf = vec![None];
@@ -191,25 +170,7 @@
     }
 }
 
-<<<<<<< HEAD
 impl<T: crate::NNVFloat> Constellation<T, Ix2> {
-=======
-impl<T: crate::NNVFloat> Constellation<T, Ix2>
-where
-    T: std::convert::From<f64>
-        + std::convert::Into<f64>
-        + ndarray::ScalarOperand
-        + std::ops::AddAssign
-        + std::ops::MulAssign
-        + std::fmt::Display
-        + std::fmt::Debug
-        + std::ops::AddAssign
-        + Default
-        + Sum,
-    f64: std::convert::From<T>,
-{
-    ///
->>>>>>> c85345bb
     /// # Panics
     ///
     /// loc, scale: Input Gaussian
@@ -377,6 +338,7 @@
 
                 if let Some(lower_star) = child_stars.0 {
                     let mut bounds = self.arena[node_id].get_local_bounds().clone();
+                    bounds.index_mut(dim)[0] = T::zero();
                     bounds.index_mut(dim)[1] = T::zero();
                     let lower_node =
                         StarNode::default(lower_star, Some(bounds)).with_dnn_index(dnn_idx);
@@ -384,12 +346,15 @@
                     ids.push(id);
                 }
 
-                if let Some(lower_star) = child_stars.1 {
+                if let Some(upper_star) = child_stars.1 {
                     let mut bounds = self.arena[node_id].get_local_bounds().clone();
-                    bounds.index_mut(dim)[0] = T::zero();
-                    let lower_node =
-                        StarNode::default(lower_star, Some(bounds)).with_dnn_index(dnn_idx);
-                    let id = self.add_node(lower_node);
+                    let mut lb = bounds.index_mut(dim);
+                    if lb[0].is_sign_negative() {
+                        lb[0] = T::zero();
+                    }
+                    let upper_node =
+                        StarNode::default(upper_star, Some(bounds)).with_dnn_index(dnn_idx);
+                    let id = self.add_node(upper_node);
                     ids.push(id);
                 }
 
@@ -416,6 +381,7 @@
 
                 if let Some(lower_star) = child_stars.1 {
                     let mut bounds = self.arena[node_id].get_local_bounds().clone();
+                    bounds.index_mut(dim)[0] = T::zero();
                     bounds.index_mut(dim)[1] = T::zero();
                     let lower_node =
                         StarNode::default(lower_star, Some(bounds)).with_dnn_index(dnn_idx);
@@ -425,7 +391,10 @@
 
                 if let Some(upper_star) = child_stars.2 {
                     let mut bounds = self.arena[node_id].get_local_bounds().clone();
-                    bounds.index_mut(dim)[0] = T::zero();
+                    let mut lb = bounds.index_mut(dim);
+                    if lb[0].is_sign_negative() {
+                        lb[0] = T::zero();
+                    }
                     let upper_node =
                         StarNode::default(upper_star, Some(bounds)).with_dnn_index(dnn_idx);
                     let id = self.add_node(upper_node);
@@ -672,29 +641,34 @@
 }
 
 #[cfg(test)]
-<<<<<<< HEAD
 mod test {
     use crate::test_util::*;
-    use proptest::proptest;
+    use proptest::*;
 
     proptest! {
         #[test]
-        fn test_cache_equivalence() {
-
-=======
-mod tests {
-    use crate::affine::Affine2;
-    use crate::test_util::*;
-    use ndarray::Array;
-    use ndarray::Array2;
-    use ndarray::ArrayView;
-    use proptest::prelude::*;
+        fn test_cache_bounds_equivalence(mut constellation in generic_constellation(2, 2, 2, 2)) {
+            constellation.sample_safe_star(1.0, 1, 1);
+
+            for (i, node) in constellation.arena.iter_mut().enumerate() {
+                if let Some(local_bounds) = node.get_local_bounds_direct() {
+                    let bounds = local_bounds.clone();
+                    node.set_local_bounds_direct(None);
+                    let expected_local_bounds = node.get_local_bounds();
+
+                    prop_assert!(bounds.bounds_iter().into_iter()
+                        .zip(expected_local_bounds.bounds_iter().into_iter())
+                        .all(|(b1, b2)| b1.abs_diff_eq(&b2, 1e-8)),
+                        "\nBounds: {:?}\nExpected: {:?}", &bounds, expected_local_bounds);
+                }
+            }
+        }
+    }
 
     proptest! {
         #[test]
         fn test_sample_safe_star(mut constellation in generic_constellation(2, 2, 2, 2)) {
             constellation.sample_safe_star(1.0, 1, 1);
->>>>>>> c85345bb
         }
     }
 }