use crate::dnn::DNNIterator;
use crate::star::Star;
use crate::star_node::ArenaLike;
use crate::star_node::StarNode;
use crate::star_node::StarNodeOp;
use crate::star_node::StarNodeType;
use crate::Bounds;
use crate::DNN;
use log::{debug, trace};
use ndarray::Dimension;
use ndarray::Ix2;
use ndarray::{Array1, Array2};
use num::Float;
use rand::distributions::{Bernoulli, Distribution};
use rand::Rng;
use std::iter::Sum;

/// Data structure representing the paths through a deep neural network (DNN)
pub struct Constellation<T: Float, D: Dimension> {
	arena: Vec<StarNode<T, D>>,
	dnn: DNN<T>,
	input_bounds: Option<Bounds<T, D>>,
}

impl<T: Float, D: Dimension> Constellation<T, D>
where
<<<<<<< HEAD
    T: std::convert::From<f64>
        + std::convert::Into<f64>
        + ndarray::ScalarOperand
        + std::ops::AddAssign
        + std::ops::MulAssign
        + std::fmt::Display
        + std::fmt::Debug
        + std::ops::AddAssign,
    f64: std::convert::From<T>,
=======
	T: std::convert::From<f64>
		+ std::convert::Into<f64>
		+ ndarray::ScalarOperand
		+ std::ops::MulAssign
		+ std::fmt::Display
		+ std::fmt::Debug
		+ std::ops::AddAssign,
	f64: std::convert::From<T>,
>>>>>>> a846facf
{
	/// Instantiate a Constellation with given input set and network
	pub fn new(input_star: Star<T, D>, dnn: DNN<T>, input_bounds: Option<Bounds<T, D>>) -> Self {
		let star_node = StarNode::default(input_star);

		let mut arena = Vec::new();
		arena.push(star_node);
		Self {
			arena,
			dnn,
			input_bounds,
		}
	}
}

impl<T: Float> Constellation<T, Ix2>
where
<<<<<<< HEAD
    T: std::convert::From<f64>
        + std::convert::Into<f64>
        + ndarray::ScalarOperand
        + std::ops::MulAssign
        + std::fmt::Display
        + std::fmt::Debug
        + std::ops::AddAssign
        + Default
        + Sum,
    f64: std::convert::From<T>,
=======
	T: std::convert::From<f64>
		+ std::convert::Into<f64>
		+ ndarray::ScalarOperand
		+ std::ops::MulAssign
		+ std::fmt::Display
		+ std::fmt::Debug
		+ std::ops::AddAssign,
	f64: std::convert::From<T>,
{
	/// Expand a node's children, inserting them into the arena.
	///
	/// # Arguments
	///
	/// * `self` - The node to expand
	/// * `node_arena` - The data structure storing star nodes
	/// * `dnn_iter` - The iterator of operations in the dnn
	///
	/// # Returns
	/// * `child_ids` - A vector containing the ids of the child nodes
	fn expand(&mut self, node_id: usize) -> Vec<usize> {
		let node = &self.arena[node_id];
		if let Some(children) = node.get_child_ids() {
			return children;
		}

		let dnn_iter = &mut DNNIterator::new(&self.dnn, self.arena[node_id].get_index());

		// Get this node's operation from the dnn_iter
		let op = dnn_iter.next();
		// Do this node's operation to produce its children
		let node_arena = &mut self.arena;
		match op {
			Some(StarNodeOp::Leaf) => {
				node_arena[node_id].set_children(StarNodeType::Leaf);
				vec![]
			}
			Some(StarNodeOp::Affine(aff)) => {
				let idx = node_arena.len();
				let child_idx = node_arena.new_node(
					StarNode::default(node_arena[node_id].get_star().clone().affine_map2(&aff))
						.with_dnn_index(dnn_iter.get_idx()),
				);
				node_arena[node_id].set_children(StarNodeType::Affine {
					child_idx: child_idx,
				});
				vec![idx]
			}
			Some(StarNodeOp::StepRelu(dim)) => {
				let child_stars = node_arena[node_id].get_star().clone().step_relu2(dim);
				let ids: Vec<usize> = child_stars
					.into_iter()
					.map(|star| {
						let idx = node_arena.len();
						node_arena.push(StarNode::default(star).with_dnn_index(dnn_iter.get_idx()));
						idx
					})
					.collect();
				node_arena[node_id].set_children(StarNodeType::StepRelu {
					dim,
					fst_child_idx: ids[0],
					snd_child_idx: match ids.get(1) {
						Some(x) => Some(*x),
						None => None,
					},
				});
				ids
			}
			None => panic!(),
		}
	}
}

impl<T: Float> Constellation<T, Ix2>
where
	T: std::convert::From<f64>
		+ std::convert::Into<f64>
		+ ndarray::ScalarOperand
		+ std::ops::MulAssign
		+ std::fmt::Display
		+ std::fmt::Debug
		+ std::ops::AddAssign
		+ Default
		+ Sum,
	f64: std::convert::From<T>,
>>>>>>> a846facf
{
	/// Sample from a Gaussian distribution with an upper bound on the output value
	///
	/// This function uses a two step sampling process. The first walks the Constellation's binary
	/// tree, which is defined by the parameters of the underlying neural network. This walk
	/// continues until a safe star has been reached, and then it's sampled in the second step to
	/// produce the final set of samples.
	///
	/// # Arguments
	///
	/// * `loc` - Gaussian location parameter
	/// * `scale` - Gaussian covariance matrix or, if diagonal, vector
	/// * `safe_value` - Maximum value an output can have to be considered safe
	/// * `cdf_samples` - Number of samples to use in estimating a polytope's CDF under the Gaussian
	/// * `num_samples` - Number of samples to return from the final star that's sampled
	///
	/// # Panics
	///
	/// # Returns
	///
	/// (Vec of samples, Array of sample probabilities, branch probability)
	#[allow(clippy::too_many_arguments)]
	pub fn bounded_sample_multivariate_gaussian<R: Rng>(
		&mut self,
		rng: &mut R,
		loc: &Array1<T>,
		scale: &Array2<T>,
		safe_value: T,
		cdf_samples: usize,
		num_samples: usize,
		max_iters: usize,
	) -> (Vec<(Array1<T>, T)>, T) {
		if let Some((safe_star, path_logp)) =
			self.sample_safe_star(loc, scale, safe_value, cdf_samples, max_iters)
		{
			(
				safe_star.gaussian_sample(
					rng,
					loc,
					scale,
					num_samples,
					max_iters,
					&self.input_bounds,
				),
				path_logp,
			)
		} else {
			panic!()
		}
	}
}

impl<T: Float> Constellation<T, Ix2>
where
<<<<<<< HEAD
    T: std::convert::From<f64>
        + std::convert::Into<f64>
        + ndarray::ScalarOperand
        + std::ops::AddAssign
        + std::ops::MulAssign
        + std::fmt::Display
        + std::fmt::Debug
        + std::ops::AddAssign
        + Default
        + Sum,
    f64: std::convert::From<T>,
{
    /// # Panics
    #[allow(clippy::too_many_lines)]
    pub fn sample_safe_star(
        &mut self,
        loc: &Array1<T>,
        scale: &Array2<T>,
        safe_value: T,
        cdf_samples: usize,
        max_iters: usize,
    ) -> Option<(StarNode<T, Ix2>, T)> {
        let mut rng = rand::thread_rng();
        let mut current_node = 0;
        let mut path = vec![];
        let mut path_logp = T::zero();
        let infeasible_reset = |arena: &mut Vec<StarNode<T, Ix2>>,
                                x: usize,
                                path: &mut Vec<usize>,
                                path_logp: &mut T|
         -> usize {
            arena[x].set_feasible(false);
            let mut infeas_cdf = arena[x].gaussian_cdf(loc, scale, cdf_samples, max_iters);
            path.drain(..).rev().for_each(|x| {
                // check if all chilren are infeasible
                if arena[x]
                    .get_child_ids()
                    .unwrap()
                    .iter()
                    .any(|x| arena[*x].get_feasible())
                {
                    // if not infeasible, update CDF
                    arena[x].add_cdf(T::neg(T::one()) * infeas_cdf);
                } else {
                    arena[x].set_feasible(false);
                    infeas_cdf = arena[x].gaussian_cdf(loc, scale, cdf_samples, max_iters)
                }
            });
            *path_logp = T::zero();
            0
        };
        loop {
            // base case for feasability
            if current_node == 0 && !self.arena[current_node].get_feasible() {
                return None;
            }
            // check feasibility of current node
            {
                // makes the assumption that bounds are on 0th dimension of output
                let output_bounds =
                    self.arena[current_node]
                        .get_output_bounds(&self.dnn, 0, &|x| (x.lower()[[0]], x.upper()[[0]]));
                if output_bounds.1 < safe_value {
                    // handle case where star is safe
                    let safe_star = self.arena[current_node].clone();
                    return Some((safe_star, path_logp));
                } else if output_bounds.0 > safe_value {
                    // handle case where star is infeasible
                    self.arena[current_node].set_feasible(false);
                    infeasible_reset(&mut self.arena, current_node, &mut path, &mut path_logp);
                    continue;
                } else {
                    // otherwise, push to path and continue expanding
                    path.push(current_node);
                }
            }
            // expand node
            {
                // if let StarNodeType::Leaf =
                //     self.arena[current_node].get_children(&mut self.arena, &self.dnn)
                // {
                //     let safe_star = self.arena[current_node].clone();
                //     return Some((safe_star, path_logp));
                // }
                let result = self.select_child(
                    current_node,
                    path_logp,
                    &loc,
                    &scale,
                    cdf_samples,
                    max_iters,
                    &mut rng,
                );
                match result {
                    Some((node, logp)) => {
                        current_node = node;
                        path_logp = logp;
                    }
                    None => {
                        current_node = infeasible_reset(
                            &mut self.arena,
                            current_node,
                            &mut path,
                            &mut path_logp,
                        );
                    }
                    _ => todo!(),
                }
            }
        }
    }

    fn select_child(
        &mut self,
        current_node: usize,
        mut path_logp: T,
        loc: &Array1<T>,
        scale: &Array2<T>,
        cdf_samples: usize,
        max_iters: usize,
        rng: &mut rand::rngs::ThreadRng,
    ) -> Option<(usize, T)> {
        match self.arena[current_node].get_children(&mut self.arena, &self.dnn) {
            // leaf node, which must be partially safe and partially unsafe
            StarNodeType::Leaf => {
                panic!();
            }
            StarNodeType::Affine { child_idx } => Some((child_idx, path_logp)),
            StarNodeType::StepRelu {
                dim,
                fst_child_idx,
                snd_child_idx,
            } => {
                let mut children = vec![fst_child_idx];
                if let Some(snd_child) = snd_child_idx {
                    children.push(snd_child);
                }

                children = children
                    .into_iter()
                    .filter(|child| self.arena[*child].get_feasible())
                    .collect();
                match children.len() {
                    0 => None,
                    1 => Some((children[0], path_logp)),
                    2 => {
                        let fst_cdf = self.arena[children[0]].gaussian_cdf(
                            loc,
                            scale,
                            cdf_samples,
                            max_iters,
                        );
                        let snd_cdf = self.arena[children[1]].gaussian_cdf(
                            loc,
                            scale,
                            cdf_samples,
                            max_iters,
                        );

                        // Handle the case where a CDF gives a non-normal value
                        let fst_prob = match (fst_cdf.is_normal(), snd_cdf.is_normal()) {
                            (true, true) => fst_cdf / (fst_cdf + snd_cdf),
                            (false, true) => {
                                let parent_cdf = self.arena[current_node].gaussian_cdf(
                                    loc,
                                    scale,
                                    cdf_samples,
                                    max_iters,
                                );
                                let derived_fst_cdf = parent_cdf - snd_cdf;
                                self.arena[children[0]].set_cdf(derived_fst_cdf);
                                derived_fst_cdf / (derived_fst_cdf + snd_cdf)
                            }
                            (true, false) => {
                                let parent_cdf = self.arena[current_node].gaussian_cdf(
                                    loc,
                                    scale,
                                    cdf_samples,
                                    max_iters,
                                );
                                let derived_snd_cdf = parent_cdf - fst_cdf;
                                self.arena[children[1]].set_cdf(derived_snd_cdf);
                                fst_cdf / (fst_cdf + derived_snd_cdf)
                            }
                            // If both CDFs are non-normal, we'll mark the current node as infeasible
                            (false, false) => {
                                return None;
                            }
                        };
                        // Safe unwrap due to above handling
                        let dist = Bernoulli::new(fst_prob.into()).unwrap();
                        if dist.sample(rng) {
                            path_logp += fst_prob.ln();
                            Some((children[0], path_logp))
                        } else {
                            path_logp += (T::one() - fst_prob).ln();
                            Some((children[1], path_logp))
                        }
                    }
                    _ => {
                        panic!();
                    }
                }
            }
            StarNodeType::StepReluDropOut {
                dim,
                dropout_prob,
                fst_child_idx,
                snd_child_idx,
                trd_child_idx,
            } => {
                let dropout_dist = Bernoulli::new(dropout_prob.into()).unwrap();
                if dropout_dist.sample(rng) {
                    path_logp += dropout_prob.ln();
                    Some((fst_child_idx, path_logp))
                } else {
                    path_logp += (T::one() - dropout_prob).ln();

                    let mut children = vec![];

                    if let Some(snd_child) = snd_child_idx {
                        children.push(snd_child);
                    }
                    if let Some(trd_child) = trd_child_idx {
                        children.push(trd_child);
                    }
                    children = children
                        .into_iter()
                        .filter(|child| self.arena[*child].get_feasible())
                        .collect();
                    match children.len() {
                        0 => None,
                        1 => Some((children[0], path_logp)),
                        _ => {
                            let fst_cdf = self.arena[children[0]].gaussian_cdf(
                                loc,
                                scale,
                                cdf_samples,
                                max_iters,
                            );
                            let snd_cdf = self.arena[children[1]].gaussian_cdf(
                                loc,
                                scale,
                                cdf_samples,
                                max_iters,
                            );

                            // Handle the case where a CDF gives a non-normal value
                            let fst_prob = match (fst_cdf.is_normal(), snd_cdf.is_normal()) {
                                (true, true) => fst_cdf / (fst_cdf + snd_cdf),
                                (false, true) => {
                                    let parent_cdf = self.arena[current_node].gaussian_cdf(
                                        loc,
                                        scale,
                                        cdf_samples,
                                        max_iters,
                                    );
                                    let derived_fst_cdf = parent_cdf - snd_cdf;
                                    self.arena[children[0]].set_cdf(derived_fst_cdf);
                                    derived_fst_cdf / (derived_fst_cdf + snd_cdf)
                                }
                                (true, false) => {
                                    let parent_cdf = self.arena[current_node].gaussian_cdf(
                                        loc,
                                        scale,
                                        cdf_samples,
                                        max_iters,
                                    );
                                    let derived_snd_cdf = parent_cdf - fst_cdf;
                                    self.arena[children[1]].set_cdf(derived_snd_cdf);
                                    fst_cdf / (fst_cdf + derived_snd_cdf)
                                }
                                // If both CDFs are non-normal, we'll mark the current node as infeasible
                                (false, false) => {
                                    return None;
                                }
                            };
                            // Safe unwrap due to above handling
                            let dist = Bernoulli::new(fst_prob.into()).unwrap();
                            if dist.sample(rng) {
                                path_logp += fst_prob.ln();
                                Some((children[0], path_logp))
                            } else {
                                path_logp += (T::one() - fst_prob).ln();
                                Some((children[1], path_logp))
                            }
                        }
                    }
                }
            }
            _ => todo!(),
        }
    }
=======
	T: std::convert::From<f64>
		+ std::convert::Into<f64>
		+ ndarray::ScalarOperand
		+ std::ops::MulAssign
		+ std::fmt::Display
		+ std::fmt::Debug
		+ std::ops::AddAssign
		+ Default
		+ Sum,
	f64: std::convert::From<T>,
{
	/// # Panics
	#[allow(clippy::too_many_lines)]
	pub fn sample_safe_star(
		&mut self,
		loc: &Array1<T>,
		scale: &Array2<T>,
		safe_value: T,
		cdf_samples: usize,
		max_iters: usize,
	) -> Option<(StarNode<T, Ix2>, T)> {
		let mut rng = rand::thread_rng();
		let mut current_node = 0;
		let mut path = vec![];
		let mut path_logp = T::zero();
		let infeasible_reset = |arena: &mut Vec<StarNode<T, Ix2>>,
		                        x: usize,
		                        path: &mut Vec<usize>,
		                        path_logp: &mut T|
		 -> usize {
			arena[x].set_feasible(false);
			let mut infeas_cdf = arena[x].gaussian_cdf(loc, scale, cdf_samples, max_iters);
			path.drain(..).rev().for_each(|x| {
				// check if all chilren are infeasible
				if arena[x]
					.get_child_ids()
					.unwrap()
					.iter()
					.any(|x| arena[*x].get_feasible())
				{
					// if not infeasible, update CDF
					arena[x].add_cdf(T::neg(T::one()) * infeas_cdf);
				} else {
					arena[x].set_feasible(false);
					infeas_cdf = arena[x].gaussian_cdf(loc, scale, cdf_samples, max_iters)
				}
			});
			*path_logp = T::zero();
			0
		};
		loop {
			debug!("sample_safe_star current node {}", current_node);
			// base case for feasability
			if current_node == 0 && !self.arena[current_node].get_feasible() {
				return None;
			}
			// check feasibility of current node
			{
				// makes the assumption that bounds are on 0th dimension of output
				let output_bounds = self.arena[current_node]
					.get_output_bounds(&self.dnn, &|x| (x.lower()[[0]], x.upper()[[0]]));
				debug!("StarNode output bounds {:?}", output_bounds);
				if output_bounds.1 < safe_value {
					// handle case where star is safe
					let safe_star = self.arena[current_node].clone();
					return Some((safe_star, path_logp));
				} else if output_bounds.0 > safe_value {
					// handle case where star is infeasible
					self.arena[current_node].set_feasible(false);
					infeasible_reset(&mut self.arena, current_node, &mut path, &mut path_logp);
					continue;
				} else {
					// otherwise, push to path and continue expanding
					path.push(current_node);
				}
			}
			// expand node
			{
				let children: Vec<usize> = self.expand(current_node);
				trace!("children: {:?}", children);

				current_node = match children.len() {
					// leaf node, which must be partially safe and partially unsafe
					0 => {
						let safe_star = self.arena[current_node].clone();
						return Some((safe_star, path_logp));
					}
					1 => children[0],
					2 => {
						// check feasibility
						match (
							self.arena[children[0]].get_feasible(),
							self.arena[children[1]].get_feasible(),
						) {
							(false, false) => infeasible_reset(
								&mut self.arena,
								current_node,
								&mut path,
								&mut path_logp,
							),
							(true, false) => children[0],
							(false, true) => children[1],
							(true, true) => {
								let fst_cdf = self.arena[children[0]].gaussian_cdf(
									loc,
									scale,
									cdf_samples,
									max_iters,
								);
								let snd_cdf = self.arena[children[1]].gaussian_cdf(
									loc,
									scale,
									cdf_samples,
									max_iters,
								);
								// Handle the case where a CDF gives a non-normal value
								let fst_prob = match (fst_cdf.is_normal(), snd_cdf.is_normal()) {
									(true, true) => fst_cdf / (fst_cdf + snd_cdf),
									(false, true) => {
										let parent_cdf = self.arena[current_node].gaussian_cdf(
											loc,
											scale,
											cdf_samples,
											max_iters,
										);
										let derived_fst_cdf = parent_cdf - snd_cdf;
										self.arena[children[0]].set_cdf(derived_fst_cdf);
										derived_fst_cdf / (derived_fst_cdf + snd_cdf)
									}
									(true, false) => {
										let parent_cdf = self.arena[current_node].gaussian_cdf(
											loc,
											scale,
											cdf_samples,
											max_iters,
										);
										let derived_snd_cdf = parent_cdf - fst_cdf;
										self.arena[children[1]].set_cdf(derived_snd_cdf);
										fst_cdf / (fst_cdf + derived_snd_cdf)
									}
									// If both CDFs are non-normal, we'll mark the current node as infeasible
									(false, false) => {
										infeasible_reset(
											&mut self.arena,
											current_node,
											&mut path,
											&mut path_logp,
										);
										continue;
									}
								};
								// Safe unwrap due to above handling
								let dist = Bernoulli::new(fst_prob.into()).unwrap();
								if dist.sample(&mut rng) {
									path_logp += fst_prob.ln();
									children[0]
								} else {
									path_logp += (T::one() - fst_prob).ln();
									children[1]
								}
							}
						}
					}
					_ => panic!(),
				};
			}
		}
	}
>>>>>>> a846facf
}<|MERGE_RESOLUTION|>--- conflicted
+++ resolved
@@ -24,7 +24,6 @@
 
 impl<T: Float, D: Dimension> Constellation<T, D>
 where
-<<<<<<< HEAD
     T: std::convert::From<f64>
         + std::convert::Into<f64>
         + ndarray::ScalarOperand
@@ -34,16 +33,6 @@
         + std::fmt::Debug
         + std::ops::AddAssign,
     f64: std::convert::From<T>,
-=======
-	T: std::convert::From<f64>
-		+ std::convert::Into<f64>
-		+ ndarray::ScalarOperand
-		+ std::ops::MulAssign
-		+ std::fmt::Display
-		+ std::fmt::Debug
-		+ std::ops::AddAssign,
-	f64: std::convert::From<T>,
->>>>>>> a846facf
 {
 	/// Instantiate a Constellation with given input set and network
 	pub fn new(input_star: Star<T, D>, dnn: DNN<T>, input_bounds: Option<Bounds<T, D>>) -> Self {
@@ -61,7 +50,6 @@
 
 impl<T: Float> Constellation<T, Ix2>
 where
-<<<<<<< HEAD
     T: std::convert::From<f64>
         + std::convert::Into<f64>
         + ndarray::ScalarOperand
@@ -72,92 +60,6 @@
         + Default
         + Sum,
     f64: std::convert::From<T>,
-=======
-	T: std::convert::From<f64>
-		+ std::convert::Into<f64>
-		+ ndarray::ScalarOperand
-		+ std::ops::MulAssign
-		+ std::fmt::Display
-		+ std::fmt::Debug
-		+ std::ops::AddAssign,
-	f64: std::convert::From<T>,
-{
-	/// Expand a node's children, inserting them into the arena.
-	///
-	/// # Arguments
-	///
-	/// * `self` - The node to expand
-	/// * `node_arena` - The data structure storing star nodes
-	/// * `dnn_iter` - The iterator of operations in the dnn
-	///
-	/// # Returns
-	/// * `child_ids` - A vector containing the ids of the child nodes
-	fn expand(&mut self, node_id: usize) -> Vec<usize> {
-		let node = &self.arena[node_id];
-		if let Some(children) = node.get_child_ids() {
-			return children;
-		}
-
-		let dnn_iter = &mut DNNIterator::new(&self.dnn, self.arena[node_id].get_index());
-
-		// Get this node's operation from the dnn_iter
-		let op = dnn_iter.next();
-		// Do this node's operation to produce its children
-		let node_arena = &mut self.arena;
-		match op {
-			Some(StarNodeOp::Leaf) => {
-				node_arena[node_id].set_children(StarNodeType::Leaf);
-				vec![]
-			}
-			Some(StarNodeOp::Affine(aff)) => {
-				let idx = node_arena.len();
-				let child_idx = node_arena.new_node(
-					StarNode::default(node_arena[node_id].get_star().clone().affine_map2(&aff))
-						.with_dnn_index(dnn_iter.get_idx()),
-				);
-				node_arena[node_id].set_children(StarNodeType::Affine {
-					child_idx: child_idx,
-				});
-				vec![idx]
-			}
-			Some(StarNodeOp::StepRelu(dim)) => {
-				let child_stars = node_arena[node_id].get_star().clone().step_relu2(dim);
-				let ids: Vec<usize> = child_stars
-					.into_iter()
-					.map(|star| {
-						let idx = node_arena.len();
-						node_arena.push(StarNode::default(star).with_dnn_index(dnn_iter.get_idx()));
-						idx
-					})
-					.collect();
-				node_arena[node_id].set_children(StarNodeType::StepRelu {
-					dim,
-					fst_child_idx: ids[0],
-					snd_child_idx: match ids.get(1) {
-						Some(x) => Some(*x),
-						None => None,
-					},
-				});
-				ids
-			}
-			None => panic!(),
-		}
-	}
-}
-
-impl<T: Float> Constellation<T, Ix2>
-where
-	T: std::convert::From<f64>
-		+ std::convert::Into<f64>
-		+ ndarray::ScalarOperand
-		+ std::ops::MulAssign
-		+ std::fmt::Display
-		+ std::fmt::Debug
-		+ std::ops::AddAssign
-		+ Default
-		+ Sum,
-	f64: std::convert::From<T>,
->>>>>>> a846facf
 {
 	/// Sample from a Gaussian distribution with an upper bound on the output value
 	///
@@ -212,7 +114,6 @@
 
 impl<T: Float> Constellation<T, Ix2>
 where
-<<<<<<< HEAD
     T: std::convert::From<f64>
         + std::convert::Into<f64>
         + ndarray::ScalarOperand
@@ -274,7 +175,7 @@
                 // makes the assumption that bounds are on 0th dimension of output
                 let output_bounds =
                     self.arena[current_node]
-                        .get_output_bounds(&self.dnn, 0, &|x| (x.lower()[[0]], x.upper()[[0]]));
+                        .get_output_bounds(&self.dnn, &|x| (x.lower()[[0]], x.upper()[[0]]));
                 if output_bounds.1 < safe_value {
                     // handle case where star is safe
                     let safe_star = self.arena[current_node].clone();
@@ -506,174 +407,4 @@
             _ => todo!(),
         }
     }
-=======
-	T: std::convert::From<f64>
-		+ std::convert::Into<f64>
-		+ ndarray::ScalarOperand
-		+ std::ops::MulAssign
-		+ std::fmt::Display
-		+ std::fmt::Debug
-		+ std::ops::AddAssign
-		+ Default
-		+ Sum,
-	f64: std::convert::From<T>,
-{
-	/// # Panics
-	#[allow(clippy::too_many_lines)]
-	pub fn sample_safe_star(
-		&mut self,
-		loc: &Array1<T>,
-		scale: &Array2<T>,
-		safe_value: T,
-		cdf_samples: usize,
-		max_iters: usize,
-	) -> Option<(StarNode<T, Ix2>, T)> {
-		let mut rng = rand::thread_rng();
-		let mut current_node = 0;
-		let mut path = vec![];
-		let mut path_logp = T::zero();
-		let infeasible_reset = |arena: &mut Vec<StarNode<T, Ix2>>,
-		                        x: usize,
-		                        path: &mut Vec<usize>,
-		                        path_logp: &mut T|
-		 -> usize {
-			arena[x].set_feasible(false);
-			let mut infeas_cdf = arena[x].gaussian_cdf(loc, scale, cdf_samples, max_iters);
-			path.drain(..).rev().for_each(|x| {
-				// check if all chilren are infeasible
-				if arena[x]
-					.get_child_ids()
-					.unwrap()
-					.iter()
-					.any(|x| arena[*x].get_feasible())
-				{
-					// if not infeasible, update CDF
-					arena[x].add_cdf(T::neg(T::one()) * infeas_cdf);
-				} else {
-					arena[x].set_feasible(false);
-					infeas_cdf = arena[x].gaussian_cdf(loc, scale, cdf_samples, max_iters)
-				}
-			});
-			*path_logp = T::zero();
-			0
-		};
-		loop {
-			debug!("sample_safe_star current node {}", current_node);
-			// base case for feasability
-			if current_node == 0 && !self.arena[current_node].get_feasible() {
-				return None;
-			}
-			// check feasibility of current node
-			{
-				// makes the assumption that bounds are on 0th dimension of output
-				let output_bounds = self.arena[current_node]
-					.get_output_bounds(&self.dnn, &|x| (x.lower()[[0]], x.upper()[[0]]));
-				debug!("StarNode output bounds {:?}", output_bounds);
-				if output_bounds.1 < safe_value {
-					// handle case where star is safe
-					let safe_star = self.arena[current_node].clone();
-					return Some((safe_star, path_logp));
-				} else if output_bounds.0 > safe_value {
-					// handle case where star is infeasible
-					self.arena[current_node].set_feasible(false);
-					infeasible_reset(&mut self.arena, current_node, &mut path, &mut path_logp);
-					continue;
-				} else {
-					// otherwise, push to path and continue expanding
-					path.push(current_node);
-				}
-			}
-			// expand node
-			{
-				let children: Vec<usize> = self.expand(current_node);
-				trace!("children: {:?}", children);
-
-				current_node = match children.len() {
-					// leaf node, which must be partially safe and partially unsafe
-					0 => {
-						let safe_star = self.arena[current_node].clone();
-						return Some((safe_star, path_logp));
-					}
-					1 => children[0],
-					2 => {
-						// check feasibility
-						match (
-							self.arena[children[0]].get_feasible(),
-							self.arena[children[1]].get_feasible(),
-						) {
-							(false, false) => infeasible_reset(
-								&mut self.arena,
-								current_node,
-								&mut path,
-								&mut path_logp,
-							),
-							(true, false) => children[0],
-							(false, true) => children[1],
-							(true, true) => {
-								let fst_cdf = self.arena[children[0]].gaussian_cdf(
-									loc,
-									scale,
-									cdf_samples,
-									max_iters,
-								);
-								let snd_cdf = self.arena[children[1]].gaussian_cdf(
-									loc,
-									scale,
-									cdf_samples,
-									max_iters,
-								);
-								// Handle the case where a CDF gives a non-normal value
-								let fst_prob = match (fst_cdf.is_normal(), snd_cdf.is_normal()) {
-									(true, true) => fst_cdf / (fst_cdf + snd_cdf),
-									(false, true) => {
-										let parent_cdf = self.arena[current_node].gaussian_cdf(
-											loc,
-											scale,
-											cdf_samples,
-											max_iters,
-										);
-										let derived_fst_cdf = parent_cdf - snd_cdf;
-										self.arena[children[0]].set_cdf(derived_fst_cdf);
-										derived_fst_cdf / (derived_fst_cdf + snd_cdf)
-									}
-									(true, false) => {
-										let parent_cdf = self.arena[current_node].gaussian_cdf(
-											loc,
-											scale,
-											cdf_samples,
-											max_iters,
-										);
-										let derived_snd_cdf = parent_cdf - fst_cdf;
-										self.arena[children[1]].set_cdf(derived_snd_cdf);
-										fst_cdf / (fst_cdf + derived_snd_cdf)
-									}
-									// If both CDFs are non-normal, we'll mark the current node as infeasible
-									(false, false) => {
-										infeasible_reset(
-											&mut self.arena,
-											current_node,
-											&mut path,
-											&mut path_logp,
-										);
-										continue;
-									}
-								};
-								// Safe unwrap due to above handling
-								let dist = Bernoulli::new(fst_prob.into()).unwrap();
-								if dist.sample(&mut rng) {
-									path_logp += fst_prob.ln();
-									children[0]
-								} else {
-									path_logp += (T::one() - fst_prob).ln();
-									children[1]
-								}
-							}
-						}
-					}
-					_ => panic!(),
-				};
-			}
-		}
-	}
->>>>>>> a846facf
 }