--- conflicted
+++ resolved
@@ -1,11 +1,7 @@
 #![allow(non_snake_case)]
 use crate::bounds::Bounds;
 use crate::dnn::DNNIterator;
-<<<<<<< HEAD
 use crate::dnn::{DNNIndex, DNN};
-=======
-use crate::dnn::DNN;
->>>>>>> 059a087c
 use crate::star::Star;
 use crate::star_node::StarNode;
 use crate::star_node::StarNodeOp;
@@ -92,7 +88,6 @@
 }
 
 impl<T: crate::NNVFloat> Constellation<T, Ix2> {
-<<<<<<< HEAD
     pub fn initialize_node_tilting_from_parent(
         &mut self,
         node_id: usize,
@@ -162,49 +157,6 @@
         max_iters: usize,
     ) -> Vec<(Array1<T>, T)> {
         let node = &mut self.arena[node_id];
-=======
-    pub fn get_node_output_bounds(&mut self, node_id: usize) -> (T, T) {
-        self.arena[node_id].get_output_bounds(&self.dnn, &|x| (x.lower()[[0]], x.upper()[[0]]))
-    }
-
-    pub fn is_node_leaf(&mut self, id: usize) -> bool {
-        *self.get_node_type(id) == StarNodeType::Leaf
-    }
-
-    pub fn get_node_cdf<R: Rng>(
-        &mut self,
-        node_id: usize,
-        cdf_samples: usize,
-        max_iters: usize,
-        rng: &mut R,
-    ) -> T {
-        self.arena[node_id].gaussian_cdf(
-            &self.loc,
-            &self.scale,
-            cdf_samples,
-            max_iters,
-            &self.input_bounds,
-            rng,
-        )
-    }
-
-    pub fn set_node_cdf(&mut self, node_id: usize, cdf: T) {
-        self.arena[node_id].set_cdf(cdf);
-    }
-
-    pub fn add_node_cdf(&mut self, node_id: usize, cdf: T) {
-        self.arena[node_id].add_cdf(cdf);
-    }
-
-    pub fn sample_gaussian_node_output<R: Rng>(
-        &self,
-        node_id: usize,
-        rng: &mut R,
-        n: usize,
-        max_iters: usize,
-    ) -> Vec<(Array1<T>, T)> {
-        let node = &self.arena[node_id];
->>>>>>> 059a087c
         node.gaussian_sample(
             rng,
             &self.loc,
@@ -219,11 +171,7 @@
     }
 
     pub fn sample_gaussian_node<R: Rng>(
-<<<<<<< HEAD
         &mut self,
-=======
-        &self,
->>>>>>> 059a087c
         node_id: usize,
         rng: &mut R,
         n: usize,
@@ -247,11 +195,7 @@
         max_iters: usize,
         safe_value: T,
     ) -> Vec<(Array1<T>, T)> {
-<<<<<<< HEAD
         let mut safe_star = self.arena[node_id].get_safe_star(safe_value);
-=======
-        let safe_star = self.arena[node_id].get_safe_star(safe_value);
->>>>>>> 059a087c
         safe_star.gaussian_sample(
             rng,
             &self.loc,
